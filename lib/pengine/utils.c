/*
 * Copyright (C) 2004 Andrew Beekhof <andrew@beekhof.net>
 *
 * This library is free software; you can redistribute it and/or
 * modify it under the terms of the GNU Lesser General Public
 * License as published by the Free Software Foundation; either
 * version 2.1 of the License, or (at your option) any later version.
 *
 * This library is distributed in the hope that it will be useful,
 * but WITHOUT ANY WARRANTY; without even the implied warranty of
 * MERCHANTABILITY or FITNESS FOR A PARTICULAR PURPOSE.  See the GNU
 * Lesser General Public License for more details.
 *
 * You should have received a copy of the GNU Lesser General Public
 * License along with this library; if not, write to the Free Software
 * Foundation, Inc., 51 Franklin St, Fifth Floor, Boston, MA  02110-1301  USA
 */
#include <crm_internal.h>
#include <crm/crm.h>
#include <crm/msg_xml.h>
#include <crm/common/xml.h>
#include <crm/common/util.h>

#include <glib.h>

#include <crm/pengine/rules.h>
#include <crm/pengine/internal.h>

pe_working_set_t *pe_dataset = NULL;

extern xmlNode *get_object_root(const char *object_type, xmlNode * the_root);
void print_str_str(gpointer key, gpointer value, gpointer user_data);
gboolean ghash_free_str_str(gpointer key, gpointer value, gpointer user_data);
void unpack_operation(action_t * action, xmlNode * xml_obj, resource_t * container,
                      pe_working_set_t * data_set);
static xmlNode *find_rsc_op_entry_helper(resource_t * rsc, const char *key,
                                         gboolean include_disabled);

#if ENABLE_VERSIONED_ATTRS
pe_rsc_action_details_t *
pe_rsc_action_details(pe_action_t *action)
{
    pe_rsc_action_details_t *details;

    CRM_CHECK(action != NULL, return NULL);

    if (action->action_details == NULL) {
        action->action_details = calloc(1, sizeof(pe_rsc_action_details_t));
        CRM_CHECK(action->action_details != NULL, return NULL);
    }

    details = (pe_rsc_action_details_t *) action->action_details;
    if (details->versioned_parameters == NULL) {
        details->versioned_parameters = create_xml_node(NULL,
                                                        XML_TAG_OP_VER_ATTRS);
    }
    if (details->versioned_meta == NULL) {
        details->versioned_meta = create_xml_node(NULL, XML_TAG_OP_VER_META);
    }
    return details;
}

static void
pe_free_rsc_action_details(pe_action_t *action)
{
    pe_rsc_action_details_t *details;

    if ((action == NULL) || (action->action_details == NULL)) {
        return;
    }

    details = (pe_rsc_action_details_t *) action->action_details;

    if (details->versioned_parameters) {
        free_xml(details->versioned_parameters);
    }
    if (details->versioned_meta) {
        free_xml(details->versioned_meta);
    }

    action->action_details = NULL;
}
#endif

/*!
 * \internal
 * \brief Check whether we can fence a particular node
 *
 * \param[in] data_set  Working set for cluster
 * \param[in] node      Name of node to check
 *
 * \return TRUE if node can be fenced, FALSE otherwise
 *
 * \note This function should only be called for cluster nodes and baremetal
 *       remote nodes; guest nodes are fenced by stopping their container
 *       resource, so fence execution requirements do not apply to them.
 */
bool pe_can_fence(pe_working_set_t * data_set, node_t *node)
{
    if(is_not_set(data_set->flags, pe_flag_stonith_enabled)) {
        return FALSE; /* Turned off */

    } else if (is_not_set(data_set->flags, pe_flag_have_stonith_resource)) {
        return FALSE; /* No devices */

    } else if (is_set(data_set->flags, pe_flag_have_quorum)) {
        return TRUE;

    } else if (data_set->no_quorum_policy == no_quorum_ignore) {
        return TRUE;

    } else if(node == NULL) {
        return FALSE;

    } else if(node->details->online) {
        crm_notice("We can fence %s without quorum because they're in our membership", node->details->uname);
        return TRUE;
    }

    crm_trace("Cannot fence %s", node->details->uname);
    return FALSE;
}

node_t *
node_copy(const node_t *this_node)
{
    node_t *new_node = NULL;

    CRM_CHECK(this_node != NULL, return NULL);

    new_node = calloc(1, sizeof(node_t));
    CRM_ASSERT(new_node != NULL);

    crm_trace("Copying %p (%s) to %p", this_node, this_node->details->uname, new_node);

    new_node->rsc_discover_mode = this_node->rsc_discover_mode;
    new_node->weight = this_node->weight;
    new_node->fixed = this_node->fixed;
    new_node->details = this_node->details;

    return new_node;
}

/* any node in list1 or list2 and not in the other gets a score of -INFINITY */
void
node_list_exclude(GHashTable * hash, GListPtr list, gboolean merge_scores)
{
    GHashTable *result = hash;
    node_t *other_node = NULL;
    GListPtr gIter = list;

    GHashTableIter iter;
    node_t *node = NULL;

    g_hash_table_iter_init(&iter, hash);
    while (g_hash_table_iter_next(&iter, NULL, (void **)&node)) {

        other_node = pe_find_node_id(list, node->details->id);
        if (other_node == NULL) {
            node->weight = -INFINITY;
        } else if (merge_scores) {
            node->weight = merge_weights(node->weight, other_node->weight);
        }
    }

    for (; gIter != NULL; gIter = gIter->next) {
        node_t *node = (node_t *) gIter->data;

        other_node = pe_hash_table_lookup(result, node->details->id);

        if (other_node == NULL) {
            node_t *new_node = node_copy(node);

            new_node->weight = -INFINITY;
            g_hash_table_insert(result, (gpointer) new_node->details->id, new_node);
        }
    }
}

GHashTable *
node_hash_from_list(GListPtr list)
{
    GListPtr gIter = list;
    GHashTable *result = g_hash_table_new_full(crm_str_hash, g_str_equal, NULL, g_hash_destroy_str);

    for (; gIter != NULL; gIter = gIter->next) {
        node_t *node = (node_t *) gIter->data;
        node_t *n = node_copy(node);

        g_hash_table_insert(result, (gpointer) n->details->id, n);
    }

    return result;
}

GListPtr
node_list_dup(GListPtr list1, gboolean reset, gboolean filter)
{
    GListPtr result = NULL;
    GListPtr gIter = list1;

    for (; gIter != NULL; gIter = gIter->next) {
        node_t *new_node = NULL;
        node_t *this_node = (node_t *) gIter->data;

        if (filter && this_node->weight < 0) {
            continue;
        }

        new_node = node_copy(this_node);
        if (reset) {
            new_node->weight = 0;
        }
        if (new_node != NULL) {
            result = g_list_prepend(result, new_node);
        }
    }

    return result;
}

gint
sort_node_uname(gconstpointer a, gconstpointer b)
{
    const node_t *node_a = a;
    const node_t *node_b = b;

    return strcmp(node_a->details->uname, node_b->details->uname);
}

void
dump_node_scores_worker(int level, const char *file, const char *function, int line,
                        resource_t * rsc, const char *comment, GHashTable * nodes)
{
    GHashTable *hash = nodes;
    GHashTableIter iter;
    node_t *node = NULL;

    if (rsc) {
        hash = rsc->allowed_nodes;
    }

    if (rsc && is_set(rsc->flags, pe_rsc_orphan)) {
        /* Don't show the allocation scores for orphans */
        return;
    }

    if (level == 0) {
        char score[128];
        int len = sizeof(score);
        /* For now we want this in sorted order to keep the regression tests happy */
        GListPtr gIter = NULL;
        GListPtr list = g_hash_table_get_values(hash);

        list = g_list_sort(list, sort_node_uname);

        gIter = list;
        for (; gIter != NULL; gIter = gIter->next) {
            node_t *node = (node_t *) gIter->data;
            /* This function is called a whole lot, use stack allocated score */
            score2char_stack(node->weight, score, len);

            if (rsc) {
                printf("%s: %s allocation score on %s: %s\n",
                       comment, rsc->id, node->details->uname, score);
            } else {
                printf("%s: %s = %s\n", comment, node->details->uname, score);
            }
        }

        g_list_free(list);

    } else if (hash) {
        char score[128];
        int len = sizeof(score);
        g_hash_table_iter_init(&iter, hash);
        while (g_hash_table_iter_next(&iter, NULL, (void **)&node)) {
            /* This function is called a whole lot, use stack allocated score */
            score2char_stack(node->weight, score, len);

            if (rsc) {
                do_crm_log_alias(LOG_TRACE, file, function, line,
                                 "%s: %s allocation score on %s: %s", comment, rsc->id,
                                 node->details->uname, score);
            } else {
                do_crm_log_alias(LOG_TRACE, file, function, line + 1, "%s: %s = %s", comment,
                                 node->details->uname, score);
            }
        }
    }

    if (rsc && rsc->children) {
        GListPtr gIter = NULL;

        gIter = rsc->children;
        for (; gIter != NULL; gIter = gIter->next) {
            resource_t *child = (resource_t *) gIter->data;

            dump_node_scores_worker(level, file, function, line, child, comment, nodes);
        }
    }
}

static void
append_dump_text(gpointer key, gpointer value, gpointer user_data)
{
    char **dump_text = user_data;
    int len = 0;
    char *new_text = NULL;

    len = strlen(*dump_text) + strlen(" ") + strlen(key) + strlen("=") + strlen(value) + 1;
    new_text = calloc(1, len);
    sprintf(new_text, "%s %s=%s", *dump_text, (char *)key, (char *)value);

    free(*dump_text);
    *dump_text = new_text;
}

void
dump_node_capacity(int level, const char *comment, node_t * node)
{
    int len = 0;
    char *dump_text = NULL;

    len = strlen(comment) + strlen(": ") + strlen(node->details->uname) + strlen(" capacity:") + 1;
    dump_text = calloc(1, len);
    sprintf(dump_text, "%s: %s capacity:", comment, node->details->uname);

    g_hash_table_foreach(node->details->utilization, append_dump_text, &dump_text);

    if (level == 0) {
        fprintf(stdout, "%s\n", dump_text);
    } else {
        crm_trace("%s", dump_text);
    }

    free(dump_text);
}

void
dump_rsc_utilization(int level, const char *comment, resource_t * rsc, node_t * node)
{
    int len = 0;
    char *dump_text = NULL;

    len = strlen(comment) + strlen(": ") + strlen(rsc->id) + strlen(" utilization on ")
        + strlen(node->details->uname) + strlen(":") + 1;
    dump_text = calloc(1, len);
    sprintf(dump_text, "%s: %s utilization on %s:", comment, rsc->id, node->details->uname);

    g_hash_table_foreach(rsc->utilization, append_dump_text, &dump_text);

    if (level == 0) {
        fprintf(stdout, "%s\n", dump_text);
    } else {
        crm_trace("%s", dump_text);
    }

    free(dump_text);
}

gint
sort_rsc_index(gconstpointer a, gconstpointer b)
{
    const resource_t *resource1 = (const resource_t *)a;
    const resource_t *resource2 = (const resource_t *)b;

    if (a == NULL && b == NULL) {
        return 0;
    }
    if (a == NULL) {
        return 1;
    }
    if (b == NULL) {
        return -1;
    }

    if (resource1->sort_index > resource2->sort_index) {
        return -1;
    }

    if (resource1->sort_index < resource2->sort_index) {
        return 1;
    }

    return 0;
}

gint
sort_rsc_priority(gconstpointer a, gconstpointer b)
{
    const resource_t *resource1 = (const resource_t *)a;
    const resource_t *resource2 = (const resource_t *)b;

    if (a == NULL && b == NULL) {
        return 0;
    }
    if (a == NULL) {
        return 1;
    }
    if (b == NULL) {
        return -1;
    }

    if (resource1->priority > resource2->priority) {
        return -1;
    }

    if (resource1->priority < resource2->priority) {
        return 1;
    }

    return 0;
}

action_t *
custom_action(resource_t * rsc, char *key, const char *task,
              node_t * on_node, gboolean optional, gboolean save_action,
              pe_working_set_t * data_set)
{
    action_t *action = NULL;
    GListPtr possible_matches = NULL;

    CRM_CHECK(key != NULL, return NULL);
    CRM_CHECK(task != NULL, free(key); return NULL);

    if (save_action && rsc != NULL) {
        possible_matches = find_actions(rsc->actions, key, on_node);
    } else if(save_action) {
#if 0
        action = g_hash_table_lookup(data_set->singletons, key);
#else
        /* More expensive but takes 'node' into account */
        possible_matches = find_actions(data_set->actions, key, on_node);
#endif
    }

    if(data_set->singletons == NULL) {
        data_set->singletons = g_hash_table_new_full(crm_str_hash, g_str_equal, NULL, NULL);
    }

    if (possible_matches != NULL) {
        if (g_list_length(possible_matches) > 1) {
            pe_warn("Action %s for %s on %s exists %d times",
                    task, rsc ? rsc->id : "<NULL>",
                    on_node ? on_node->details->uname : "<NULL>", g_list_length(possible_matches));
        }

        action = g_list_nth_data(possible_matches, 0);
        pe_rsc_trace(rsc, "Found existing action (%d) %s for %s on %s",
                     action->id, task, rsc ? rsc->id : "<NULL>",
                     on_node ? on_node->details->uname : "<NULL>");
        g_list_free(possible_matches);
    }

    if (action == NULL) {
        if (save_action) {
            pe_rsc_trace(rsc, "Creating%s action %d: %s for %s on %s %d",
                         optional ? "" : " mandatory", data_set->action_id, key,
                         rsc ? rsc->id : "<NULL>", on_node ? on_node->details->uname : "<NULL>", optional);
        }

        action = calloc(1, sizeof(action_t));
        if (save_action) {
            action->id = data_set->action_id++;
        } else {
            action->id = 0;
        }
        action->rsc = rsc;
        CRM_ASSERT(task != NULL);
        action->task = strdup(task);
        if (on_node) {
            action->node = node_copy(on_node);
        }
        action->uuid = strdup(key);

        pe_set_action_bit(action, pe_action_runnable);
        if (optional) {
            pe_rsc_trace(rsc, "Set optional on %s", action->uuid);
            pe_set_action_bit(action, pe_action_optional);
        } else {
            pe_clear_action_bit(action, pe_action_optional);
            pe_rsc_trace(rsc, "Unset optional on %s", action->uuid);
        }

/*
  Implied by calloc()...
  action->actions_before   = NULL;
  action->actions_after    = NULL;

  action->pseudo     = FALSE;
  action->dumped     = FALSE;
  action->processed  = FALSE;
  action->seen_count = 0;
*/

        action->extra = crm_str_table_new();
        action->meta = crm_str_table_new();

        if (save_action) {
            data_set->actions = g_list_prepend(data_set->actions, action);
            if(rsc == NULL) {
                g_hash_table_insert(data_set->singletons, action->uuid, action);
            }
        }

        if (rsc != NULL) {
            action->op_entry = find_rsc_op_entry_helper(rsc, key, TRUE);

            unpack_operation(action, action->op_entry, rsc->container, data_set);

            if (save_action) {
                rsc->actions = g_list_prepend(rsc->actions, action);
            }
        }

        if (save_action) {
            pe_rsc_trace(rsc, "Action %d created", action->id);
        }
    }

    if (optional == FALSE) {
        pe_rsc_trace(rsc, "Unset optional on %s", action->uuid);
        pe_clear_action_bit(action, pe_action_optional);
    }

    if (rsc != NULL) {
        enum action_tasks a_task = text2task(action->task);
        int warn_level = LOG_TRACE;

        if (save_action) {
            warn_level = LOG_WARNING;
        }

        if (is_set(action->flags, pe_action_have_node_attrs) == FALSE
            && action->node != NULL && action->op_entry != NULL) {
            pe_set_action_bit(action, pe_action_have_node_attrs);
            unpack_instance_attributes(data_set->input, action->op_entry, XML_TAG_ATTR_SETS,
                                       action->node->details->attrs,
                                       action->extra, NULL, FALSE, data_set->now);
        }

        if (is_set(action->flags, pe_action_pseudo)) {
            /* leave untouched */

        } else if (action->node == NULL) {
            pe_rsc_trace(rsc, "Unset runnable on %s", action->uuid);
            pe_action_set_flag_reason(__FUNCTION__, __LINE__, action, NULL, "node availability", pe_action_runnable, TRUE);

        } else if (is_not_set(rsc->flags, pe_rsc_managed)
                   && g_hash_table_lookup(action->meta, XML_LRM_ATTR_INTERVAL) == NULL) {
            crm_debug("Action %s (unmanaged)", action->uuid);
            pe_rsc_trace(rsc, "Set optional on %s", action->uuid);
            pe_set_action_bit(action, pe_action_optional);
/*   			action->runnable = FALSE; */

        } else if (action->node->details->online == FALSE
                   && (!is_container_remote_node(action->node) || action->node->details->remote_requires_reset)) {
            pe_clear_action_bit(action, pe_action_runnable);
            do_crm_log(warn_level, "Action %s on %s is unrunnable (offline)",
                       action->uuid, action->node->details->uname);
            if (is_set(action->rsc->flags, pe_rsc_managed)
                && save_action && a_task == stop_rsc
                && action->node->details->unclean == FALSE) {
                pe_fence_node(data_set, action->node, "resource actions are unrunnable");
            }

        } else if (action->node->details->pending) {
            pe_clear_action_bit(action, pe_action_runnable);
            do_crm_log(warn_level, "Action %s on %s is unrunnable (pending)",
                       action->uuid, action->node->details->uname);

        } else if (action->needs == rsc_req_nothing) {
            pe_rsc_trace(rsc, "Action %s does not require anything", action->uuid);
            free(action->reason); action->reason = NULL;
            pe_set_action_bit(action, pe_action_runnable);
#if 0
            /*
             * No point checking this
             * - if we don't have quorum we can't stonith anyway
             */
        } else if (action->needs == rsc_req_stonith) {
            crm_trace("Action %s requires only stonith", action->uuid);
            action->runnable = TRUE;
#endif
        } else if (is_set(data_set->flags, pe_flag_have_quorum) == FALSE
                   && data_set->no_quorum_policy == no_quorum_stop) {
            pe_action_set_flag_reason(__FUNCTION__, __LINE__, action, NULL, "no quorum", pe_action_runnable, TRUE);
            crm_debug("%s\t%s (cancelled : quorum)", action->node->details->uname, action->uuid);

        } else if (is_set(data_set->flags, pe_flag_have_quorum) == FALSE
                   && data_set->no_quorum_policy == no_quorum_freeze) {
            pe_rsc_trace(rsc, "Check resource is already active: %s %s %s %s", rsc->id, action->uuid, role2text(rsc->next_role), role2text(rsc->role));
            if (rsc->fns->active(rsc, TRUE) == FALSE || rsc->next_role > rsc->role) {
                pe_action_set_flag_reason(__FUNCTION__, __LINE__, action, NULL, "quorum freeze", pe_action_runnable, TRUE);
                pe_rsc_debug(rsc, "%s\t%s (cancelled : quorum freeze)",
                             action->node->details->uname, action->uuid);
            }

        } else {
            pe_rsc_trace(rsc, "Action %s is runnable", action->uuid);
            free(action->reason); action->reason = NULL;
            pe_set_action_bit(action, pe_action_runnable);
        }

        if (save_action) {
            switch (a_task) {
                case stop_rsc:
                    set_bit(rsc->flags, pe_rsc_stopping);
                    break;
                case start_rsc:
                    clear_bit(rsc->flags, pe_rsc_starting);
                    if (is_set(action->flags, pe_action_runnable)) {
                        set_bit(rsc->flags, pe_rsc_starting);
                    }
                    break;
                default:
                    break;
            }
        }
    }

    free(key);
    return action;
}

static const char *
unpack_operation_on_fail(action_t * action)
{

    const char *value = g_hash_table_lookup(action->meta, XML_OP_ATTR_ON_FAIL);

    if (safe_str_eq(action->task, CRMD_ACTION_STOP) && safe_str_eq(value, "standby")) {
        crm_config_err("on-fail=standby is not allowed for stop actions: %s", action->rsc->id);
        return NULL;
    } else if (safe_str_eq(action->task, CRMD_ACTION_DEMOTE) && !value) {
        /* demote on_fail defaults to master monitor value if present */
        xmlNode *operation = NULL;
        const char *name = NULL;
        const char *role = NULL;
        const char *on_fail = NULL;
        const char *interval = NULL;
        const char *enabled = NULL;

        CRM_CHECK(action->rsc != NULL, return NULL);

        for (operation = __xml_first_child(action->rsc->ops_xml);
             operation && !value; operation = __xml_next_element(operation)) {

            if (!crm_str_eq((const char *)operation->name, "op", TRUE)) {
                continue;
            }
            name = crm_element_value(operation, "name");
            role = crm_element_value(operation, "role");
            on_fail = crm_element_value(operation, XML_OP_ATTR_ON_FAIL);
            enabled = crm_element_value(operation, "enabled");
            interval = crm_element_value(operation, XML_LRM_ATTR_INTERVAL);
            if (!on_fail) {
                continue;
            } else if (enabled && !crm_is_true(enabled)) {
                continue;
            } else if (safe_str_neq(name, "monitor") || safe_str_neq(role, "Master")) {
                continue;
            } else if (crm_get_interval(interval) <= 0) {
                continue;
            }

            value = on_fail;
        }
    }

    return value;
}

static xmlNode *
find_min_interval_mon(resource_t * rsc, gboolean include_disabled)
{
    int number = 0;
    int min_interval = -1;
    const char *name = NULL;
    const char *value = NULL;
    const char *interval = NULL;
    xmlNode *op = NULL;
    xmlNode *operation = NULL;

    for (operation = __xml_first_child(rsc->ops_xml); operation != NULL;
         operation = __xml_next_element(operation)) {

        if (crm_str_eq((const char *)operation->name, "op", TRUE)) {
            name = crm_element_value(operation, "name");
            interval = crm_element_value(operation, XML_LRM_ATTR_INTERVAL);
            value = crm_element_value(operation, "enabled");
            if (!include_disabled && value && crm_is_true(value) == FALSE) {
                continue;
            }

            if (safe_str_neq(name, RSC_STATUS)) {
                continue;
            }

            number = crm_get_interval(interval);
            if (number < 0) {
                continue;
            }

            if (min_interval < 0 || number < min_interval) {
                min_interval = number;
                op = operation;
            }
        }
    }

    return op;
}

static int
unpack_start_delay(const char *value, GHashTable *meta)
{
    int start_delay = 0;

    if (value != NULL) {
        start_delay = crm_get_msec(value);

        if (start_delay < 0) {
            start_delay = 0;
        }

        if (meta) {
            g_hash_table_replace(meta, strdup(XML_OP_ATTR_START_DELAY), crm_itoa(start_delay));
        }
    }

    return start_delay;
}

static int
unpack_interval_origin(const char *value, GHashTable *meta, xmlNode *xml_obj,
                       unsigned long long interval, crm_time_t *now)
{
    int start_delay = 0;

    if (interval > 0 && value) {
        crm_time_t *origin = crm_time_new(value);

        if (origin && now) {
            crm_time_t *delay = NULL;
            int rc = crm_time_compare(origin, now);
            long long delay_s = 0;
            int interval_s = (interval / 1000);

            crm_trace("Origin: %s, interval: %d", value, interval_s);

            /* If 'origin' is in the future, find the most recent "multiple" that occurred in the past */
            while(rc > 0) {
                crm_time_add_seconds(origin, -interval_s);
                rc = crm_time_compare(origin, now);
            }

            /* Now find the first "multiple" that occurs after 'now' */
            while (rc < 0) {
                crm_time_add_seconds(origin, interval_s);
                rc = crm_time_compare(origin, now);
            }

            delay = crm_time_calculate_duration(origin, now);

            crm_time_log(LOG_TRACE, "origin", origin,
                         crm_time_log_date | crm_time_log_timeofday |
                         crm_time_log_with_timezone);
            crm_time_log(LOG_TRACE, "now", now,
                         crm_time_log_date | crm_time_log_timeofday |
                         crm_time_log_with_timezone);
            crm_time_log(LOG_TRACE, "delay", delay, crm_time_log_duration);

            delay_s = crm_time_get_seconds(delay);

            CRM_CHECK(delay_s >= 0, delay_s = 0);
            start_delay = delay_s * 1000;

            if (xml_obj) {
                crm_info("Calculated a start delay of %llds for %s", delay_s, ID(xml_obj));
            }

            if (meta) {
                g_hash_table_replace(meta, strdup(XML_OP_ATTR_START_DELAY),
                                     crm_itoa(start_delay));
            }

            crm_time_free(origin);
            crm_time_free(delay);
        } else if (!origin && xml_obj) {
            crm_config_err("Operation %s contained an invalid " XML_OP_ATTR_ORIGIN ": %s",
                           ID(xml_obj), value);
        }
    }

    return start_delay;
}

static int
unpack_timeout(const char *value, action_t *action, xmlNode *xml_obj,
               unsigned long long interval, GHashTable *config_hash)
{
    int timeout = 0;

    if (value == NULL && xml_obj == NULL && action &&
        safe_str_eq(action->task, RSC_STATUS) && interval == 0) {

        xmlNode *min_interval_mon = find_min_interval_mon(action->rsc, FALSE);

        if (min_interval_mon) {
            value = crm_element_value(min_interval_mon, XML_ATTR_TIMEOUT);
            pe_rsc_trace(action->rsc,
                         "\t%s uses the timeout value '%s' from the minimum interval monitor",
                         action->uuid, value);
        }
    }

    if (value == NULL && config_hash) {
        value = pe_pref(config_hash, "default-action-timeout");
    }

    timeout = crm_get_msec(value);
    if (timeout < 0) {
        timeout = 0;
    }

    return timeout;
}

#if ENABLE_VERSIONED_ATTRS
static void
unpack_versioned_meta(xmlNode *versioned_meta, xmlNode *xml_obj, unsigned long long interval, crm_time_t *now)
{
    xmlNode *attrs = NULL;
    xmlNode *attr = NULL;

    for (attrs = __xml_first_child(versioned_meta); attrs != NULL; attrs = __xml_next_element(attrs)) {
        for (attr = __xml_first_child(attrs); attr != NULL; attr = __xml_next_element(attr)) {
            const char *name = crm_element_value(attr, XML_NVPAIR_ATTR_NAME);
            const char *value = crm_element_value(attr, XML_NVPAIR_ATTR_VALUE);

            if (safe_str_eq(name, XML_OP_ATTR_START_DELAY)) {
                int start_delay = unpack_start_delay(value, NULL);

                crm_xml_add_int(attr, XML_NVPAIR_ATTR_VALUE, start_delay);
            } else if (safe_str_eq(name, XML_OP_ATTR_ORIGIN)) {
                int start_delay = unpack_interval_origin(value, NULL, xml_obj, interval, now);

                crm_xml_add(attr, XML_NVPAIR_ATTR_NAME, XML_OP_ATTR_START_DELAY);
                crm_xml_add_int(attr, XML_NVPAIR_ATTR_VALUE, start_delay);
            } else if (safe_str_eq(name, XML_ATTR_TIMEOUT)) {
                int timeout = unpack_timeout(value, NULL, NULL, 0, NULL);

                crm_xml_add_int(attr, XML_NVPAIR_ATTR_VALUE, timeout);
            }
        }
    }
}
#endif

void
unpack_operation(action_t * action, xmlNode * xml_obj, resource_t * container,
                 pe_working_set_t * data_set)
{
    unsigned long long interval = 0;
    int timeout = 0;
    char *value_ms = NULL;
    const char *value = NULL;
    const char *field = NULL;
#if ENABLE_VERSIONED_ATTRS
    pe_rsc_action_details_t *rsc_details = NULL;
#endif

    CRM_CHECK(action->rsc != NULL, return);

    unpack_instance_attributes(data_set->input, data_set->op_defaults, XML_TAG_META_SETS, NULL,
                               action->meta, NULL, FALSE, data_set->now);

    if (xml_obj) {
        xmlAttrPtr xIter = NULL;

        for (xIter = xml_obj->properties; xIter; xIter = xIter->next) {
            const char *prop_name = (const char *)xIter->name;
            const char *prop_value = crm_element_value(xml_obj, prop_name);

            g_hash_table_replace(action->meta, strdup(prop_name), strdup(prop_value));
        }
    }

    unpack_instance_attributes(data_set->input, xml_obj, XML_TAG_META_SETS,
                               NULL, action->meta, NULL, FALSE, data_set->now);

    unpack_instance_attributes(data_set->input, xml_obj, XML_TAG_ATTR_SETS,
                               NULL, action->meta, NULL, FALSE, data_set->now);

#if ENABLE_VERSIONED_ATTRS
    rsc_details = pe_rsc_action_details(action);
    pe_unpack_versioned_attributes(data_set->input, xml_obj, XML_TAG_ATTR_SETS, NULL,
                                   rsc_details->versioned_parameters, data_set->now);
    pe_unpack_versioned_attributes(data_set->input, xml_obj, XML_TAG_META_SETS, NULL,
                                   rsc_details->versioned_meta, data_set->now);
#endif

    g_hash_table_remove(action->meta, "id");

    field = XML_LRM_ATTR_INTERVAL;
    value = g_hash_table_lookup(action->meta, field);
    if (value != NULL) {
        interval = crm_get_interval(value);
        if (interval > 0) {
            value_ms = crm_itoa(interval);
            g_hash_table_replace(action->meta, strdup(field), value_ms);

        } else {
            g_hash_table_remove(action->meta, field);
        }
    }

    /* @COMPAT data sets < 1.1.10 ("requires" on start action not resource) */
    value = g_hash_table_lookup(action->meta, "requires");

    if (safe_str_neq(action->task, RSC_START)
        && safe_str_neq(action->task, RSC_PROMOTE)) {
        action->needs = rsc_req_nothing;
        value = "nothing (not start/promote)";

    } else if (safe_str_eq(value, "nothing")) {
        action->needs = rsc_req_nothing;

    } else if (safe_str_eq(value, "quorum")) {
        action->needs = rsc_req_quorum;

    } else if (safe_str_eq(value, "unfencing")) {
        action->needs = rsc_req_stonith;
        set_bit(action->rsc->flags, pe_rsc_needs_unfencing);
        if (is_not_set(data_set->flags, pe_flag_stonith_enabled)) {
            crm_notice("%s requires unfencing but fencing is disabled", action->rsc->id);
        }

    } else if (is_set(data_set->flags, pe_flag_stonith_enabled)
               && safe_str_eq(value, "fencing")) {
        action->needs = rsc_req_stonith;
        if (is_not_set(data_set->flags, pe_flag_stonith_enabled)) {
            crm_notice("%s requires fencing but fencing is disabled", action->rsc->id);
        }
        /* @COMPAT end compatibility code */

    } else if (is_set(action->rsc->flags, pe_rsc_needs_fencing)) {
        action->needs = rsc_req_stonith;
        value = "fencing (resource)";

    } else if (is_set(action->rsc->flags, pe_rsc_needs_quorum)) {
        action->needs = rsc_req_quorum;
        value = "quorum (resource)";

    } else {
        action->needs = rsc_req_nothing;
        value = "nothing (resource)";
    }

    pe_rsc_trace(action->rsc, "\tAction %s requires: %s", action->task, value);

    value = unpack_operation_on_fail(action);

    if (value == NULL) {

    } else if (safe_str_eq(value, "block")) {
        action->on_fail = action_fail_block;
        g_hash_table_insert(action->meta, strdup(XML_OP_ATTR_ON_FAIL), strdup("block"));

    } else if (safe_str_eq(value, "fence")) {
        action->on_fail = action_fail_fence;
        value = "node fencing";

        if (is_set(data_set->flags, pe_flag_stonith_enabled) == FALSE) {
            crm_config_err("Specifying on_fail=fence and" " stonith-enabled=false makes no sense");
            action->on_fail = action_fail_stop;
            action->fail_role = RSC_ROLE_STOPPED;
            value = "stop resource";
        }

    } else if (safe_str_eq(value, "standby")) {
        action->on_fail = action_fail_standby;
        value = "node standby";

    } else if (safe_str_eq(value, "ignore")
               || safe_str_eq(value, "nothing")) {
        action->on_fail = action_fail_ignore;
        value = "ignore";

    } else if (safe_str_eq(value, "migrate")) {
        action->on_fail = action_fail_migrate;
        value = "force migration";

    } else if (safe_str_eq(value, "stop")) {
        action->on_fail = action_fail_stop;
        action->fail_role = RSC_ROLE_STOPPED;
        value = "stop resource";

    } else if (safe_str_eq(value, "restart")) {
        action->on_fail = action_fail_recover;
        value = "restart (and possibly migrate)";

    } else if (safe_str_eq(value, "restart-container")) {
        if (container) {
            action->on_fail = action_fail_restart_container;
            value = "restart container (and possibly migrate)";

        } else {
            value = NULL;
        }

    } else {
        pe_err("Resource %s: Unknown failure type (%s)", action->rsc->id, value);
        value = NULL;
    }

    /* defaults */
    if (value == NULL && container) {
        action->on_fail = action_fail_restart_container;
        value = "restart container (and possibly migrate) (default)";

    /* for baremetal remote nodes, ensure that any failure that results in
     * dropping an active connection to a remote node results in fencing of
     * the remote node.
     *
     * There are only two action failures that don't result in fencing.
     * 1. probes - probe failures are expected.
     * 2. start - a start failure indicates that an active connection does not already
     * exist. The user can set op on-fail=fence if they really want to fence start
     * failures. */
    } else if (((value == NULL) || !is_set(action->rsc->flags, pe_rsc_managed)) &&
                (is_rsc_baremetal_remote_node(action->rsc, data_set) &&
               !(safe_str_eq(action->task, CRMD_ACTION_STATUS) && interval == 0) &&
                (safe_str_neq(action->task, CRMD_ACTION_START)))) {

        if (!is_set(action->rsc->flags, pe_rsc_managed)) {
            action->on_fail = action_fail_stop;
            action->fail_role = RSC_ROLE_STOPPED;
            value = "stop unmanaged baremetal remote node (enforcing default)";

        } else {
            if (is_set(data_set->flags, pe_flag_stonith_enabled)) {
                value = "fence baremetal remote node (default)";
            } else {
                value = "recover baremetal remote node connection (default)";
            }

            if (action->rsc->remote_reconnect_interval) {
                action->fail_role = RSC_ROLE_STOPPED;
            }
            action->on_fail = action_fail_reset_remote;
        }

    } else if (value == NULL && safe_str_eq(action->task, CRMD_ACTION_STOP)) {
        if (is_set(data_set->flags, pe_flag_stonith_enabled)) {
            action->on_fail = action_fail_fence;
            value = "resource fence (default)";

        } else {
            action->on_fail = action_fail_block;
            value = "resource block (default)";
        }

    } else if (value == NULL) {
        action->on_fail = action_fail_recover;
        value = "restart (and possibly migrate) (default)";
    }

    pe_rsc_trace(action->rsc, "\t%s failure handling: %s", action->task, value);

    value = NULL;
    if (xml_obj != NULL) {
        value = g_hash_table_lookup(action->meta, "role_after_failure");
    }
    if (value != NULL && action->fail_role == RSC_ROLE_UNKNOWN) {
        action->fail_role = text2role(value);
    }
    /* defaults */
    if (action->fail_role == RSC_ROLE_UNKNOWN) {
        if (safe_str_eq(action->task, CRMD_ACTION_PROMOTE)) {
            action->fail_role = RSC_ROLE_SLAVE;
        } else {
            action->fail_role = RSC_ROLE_STARTED;
        }
    }
    pe_rsc_trace(action->rsc, "\t%s failure results in: %s", action->task,
                 role2text(action->fail_role));

    field = XML_OP_ATTR_START_DELAY;
    value = g_hash_table_lookup(action->meta, XML_OP_ATTR_START_DELAY);
    if (value) {
        unpack_start_delay(value, action->meta);
    } else {
        value = g_hash_table_lookup(action->meta, XML_OP_ATTR_ORIGIN);
        unpack_interval_origin(value, action->meta, xml_obj, interval, data_set->now);
    }

    field = XML_ATTR_TIMEOUT;
    value = g_hash_table_lookup(action->meta, field);
    timeout = unpack_timeout(value, action, xml_obj, interval, data_set->config_hash);
    g_hash_table_replace(action->meta, strdup(XML_ATTR_TIMEOUT), crm_itoa(timeout));

#if ENABLE_VERSIONED_ATTRS
    unpack_versioned_meta(rsc_details->versioned_meta, xml_obj, interval,
                          data_set->now);
#endif
}

static xmlNode *
find_rsc_op_entry_helper(resource_t * rsc, const char *key, gboolean include_disabled)
{
    unsigned long long number = 0;
    gboolean do_retry = TRUE;
    char *local_key = NULL;
    const char *name = NULL;
    const char *value = NULL;
    const char *interval = NULL;
    char *match_key = NULL;
    xmlNode *op = NULL;
    xmlNode *operation = NULL;

  retry:
    for (operation = __xml_first_child(rsc->ops_xml); operation != NULL;
         operation = __xml_next_element(operation)) {
        if (crm_str_eq((const char *)operation->name, "op", TRUE)) {
            name = crm_element_value(operation, "name");
            interval = crm_element_value(operation, XML_LRM_ATTR_INTERVAL);
            value = crm_element_value(operation, "enabled");
            if (!include_disabled && value && crm_is_true(value) == FALSE) {
                continue;
            }

            number = crm_get_interval(interval);
            match_key = generate_op_key(rsc->id, name, number);
            if (safe_str_eq(key, match_key)) {
                op = operation;
            }
            free(match_key);

            if (rsc->clone_name) {
                match_key = generate_op_key(rsc->clone_name, name, number);
                if (safe_str_eq(key, match_key)) {
                    op = operation;
                }
                free(match_key);
            }

            if (op != NULL) {
                free(local_key);
                return op;
            }
        }
    }

    free(local_key);
    if (do_retry == FALSE) {
        return NULL;
    }

    do_retry = FALSE;
    if (strstr(key, CRMD_ACTION_MIGRATE) || strstr(key, CRMD_ACTION_MIGRATED)) {
        local_key = generate_op_key(rsc->id, "migrate", 0);
        key = local_key;
        goto retry;

    } else if (strstr(key, "_notify_")) {
        local_key = generate_op_key(rsc->id, "notify", 0);
        key = local_key;
        goto retry;
    }

    return NULL;
}

xmlNode *
find_rsc_op_entry(resource_t * rsc, const char *key)
{
    return find_rsc_op_entry_helper(rsc, key, FALSE);
}

void
print_node(const char *pre_text, node_t * node, gboolean details)
{
    if (node == NULL) {
        crm_trace("%s%s: <NULL>", pre_text == NULL ? "" : pre_text, pre_text == NULL ? "" : ": ");
        return;
    }

    CRM_ASSERT(node->details);
    crm_trace("%s%s%sNode %s: (weight=%d, fixed=%s)",
              pre_text == NULL ? "" : pre_text,
              pre_text == NULL ? "" : ": ",
              node->details->online ? "" : "Unavailable/Unclean ",
              node->details->uname, node->weight, node->fixed ? "True" : "False");

    if (details) {
        char *pe_mutable = strdup("\t\t");
        GListPtr gIter = node->details->running_rsc;

        crm_trace("\t\t===Node Attributes");
        g_hash_table_foreach(node->details->attrs, print_str_str, pe_mutable);
        free(pe_mutable);

        crm_trace("\t\t=== Resources");

        for (; gIter != NULL; gIter = gIter->next) {
            resource_t *rsc = (resource_t *) gIter->data;

            print_resource(LOG_DEBUG_4, "\t\t", rsc, FALSE);
        }
    }
}

/*
 * Used by the HashTable for-loop
 */
void
print_str_str(gpointer key, gpointer value, gpointer user_data)
{
    crm_trace("%s%s %s ==> %s",
              user_data == NULL ? "" : (char *)user_data,
              user_data == NULL ? "" : ": ", (char *)key, (char *)value);
}

void
print_resource(int log_level, const char *pre_text, resource_t * rsc, gboolean details)
{
    long options = pe_print_log | pe_print_pending;

    if (rsc == NULL) {
        do_crm_log(log_level - 1, "%s%s: <NULL>",
                   pre_text == NULL ? "" : pre_text, pre_text == NULL ? "" : ": ");
        return;
    }
    if (details) {
        options |= pe_print_details;
    }
    rsc->fns->print(rsc, pre_text, options, &log_level);
}

void
pe_free_action(action_t * action)
{
    if (action == NULL) {
        return;
    }
    g_list_free_full(action->actions_before, free);     /* action_wrapper_t* */
    g_list_free_full(action->actions_after, free);      /* action_wrapper_t* */
    if (action->extra) {
        g_hash_table_destroy(action->extra);
    }
    if (action->meta) {
        g_hash_table_destroy(action->meta);
    }
#if ENABLE_VERSIONED_ATTRS
    if (action->rsc) {
        pe_free_rsc_action_details(action);
    }
#endif
    free(action->cancel_task);
    free(action->reason);
    free(action->task);
    free(action->uuid);
    free(action->node);
    free(action);
}

GListPtr
find_recurring_actions(GListPtr input, node_t * not_on_node)
{
    const char *value = NULL;
    GListPtr result = NULL;
    GListPtr gIter = input;

    CRM_CHECK(input != NULL, return NULL);

    for (; gIter != NULL; gIter = gIter->next) {
        action_t *action = (action_t *) gIter->data;

        value = g_hash_table_lookup(action->meta, XML_LRM_ATTR_INTERVAL);
        if (value == NULL) {
            /* skip */
        } else if (safe_str_eq(value, "0")) {
            /* skip */
        } else if (safe_str_eq(CRMD_ACTION_CANCEL, action->task)) {
            /* skip */
        } else if (not_on_node == NULL) {
            crm_trace("(null) Found: %s", action->uuid);
            result = g_list_prepend(result, action);

        } else if (action->node == NULL) {
            /* skip */
        } else if (action->node->details != not_on_node->details) {
            crm_trace("Found: %s", action->uuid);
            result = g_list_prepend(result, action);
        }
    }

    return result;
}

enum action_tasks
get_complex_task(resource_t * rsc, const char *name, gboolean allow_non_atomic)
{
    enum action_tasks task = text2task(name);

    if (rsc == NULL) {
        return task;

    } else if (allow_non_atomic == FALSE || rsc->variant == pe_native) {
        switch (task) {
            case stopped_rsc:
            case started_rsc:
            case action_demoted:
            case action_promoted:
                crm_trace("Folding %s back into its atomic counterpart for %s", name, rsc->id);
                return task - 1;
                break;
            default:
                break;
        }
    }
    return task;
}

action_t *
find_first_action(GListPtr input, const char *uuid, const char *task, node_t * on_node)
{
    GListPtr gIter = NULL;

    CRM_CHECK(uuid || task, return NULL);

    for (gIter = input; gIter != NULL; gIter = gIter->next) {
        action_t *action = (action_t *) gIter->data;

        if (uuid != NULL && safe_str_neq(uuid, action->uuid)) {
            continue;

        } else if (task != NULL && safe_str_neq(task, action->task)) {
            continue;

        } else if (on_node == NULL) {
            return action;

        } else if (action->node == NULL) {
            continue;

        } else if (on_node->details == action->node->details) {
            return action;
        }
    }

    return NULL;
}

GListPtr
find_actions(GListPtr input, const char *key, const node_t *on_node)
{
    GListPtr gIter = input;
    GListPtr result = NULL;

    CRM_CHECK(key != NULL, return NULL);

    for (; gIter != NULL; gIter = gIter->next) {
        action_t *action = (action_t *) gIter->data;

        if (safe_str_neq(key, action->uuid)) {
            crm_trace("%s does not match action %s", key, action->uuid);
            continue;

        } else if (on_node == NULL) {
            crm_trace("Action %s matches (ignoring node)", key);
            result = g_list_prepend(result, action);

        } else if (action->node == NULL) {
            crm_trace("Action %s matches (unallocated, assigning to %s)",
                      key, on_node->details->uname);

            action->node = node_copy(on_node);
            result = g_list_prepend(result, action);

        } else if (on_node->details == action->node->details) {
            crm_trace("Action %s on %s matches", key, on_node->details->uname);
            result = g_list_prepend(result, action);

        } else {
            crm_trace("Action %s on node %s does not match requested node %s",
                      key, action->node->details->uname,
                      on_node->details->uname);
        }
    }

    return result;
}

GListPtr
find_actions_exact(GListPtr input, const char *key, node_t * on_node)
{
    GListPtr gIter = input;
    GListPtr result = NULL;

    CRM_CHECK(key != NULL, return NULL);

    for (; gIter != NULL; gIter = gIter->next) {
        action_t *action = (action_t *) gIter->data;

        crm_trace("Matching %s against %s", key, action->uuid);
        if (safe_str_neq(key, action->uuid)) {
            crm_trace("Key mismatch: %s vs. %s", key, action->uuid);
            continue;

        } else if (on_node == NULL || action->node == NULL) {
            crm_trace("on_node=%p, action->node=%p", on_node, action->node);
            continue;

        } else if (safe_str_eq(on_node->details->id, action->node->details->id)) {
            result = g_list_prepend(result, action);
        }
        crm_trace("Node mismatch: %s vs. %s", on_node->details->id, action->node->details->id);
    }

    return result;
}

static void
resource_node_score(resource_t * rsc, node_t * node, int score, const char *tag)
{
    node_t *match = NULL;

    if (rsc->children) {
        GListPtr gIter = rsc->children;

        for (; gIter != NULL; gIter = gIter->next) {
            resource_t *child_rsc = (resource_t *) gIter->data;

            resource_node_score(child_rsc, node, score, tag);
        }
    }

    pe_rsc_trace(rsc, "Setting %s for %s on %s: %d", tag, rsc->id, node->details->uname, score);
    match = pe_hash_table_lookup(rsc->allowed_nodes, node->details->id);
    if (match == NULL) {
        match = node_copy(node);
        g_hash_table_insert(rsc->allowed_nodes, (gpointer) match->details->id, match);
    }
    match->weight = merge_weights(match->weight, score);
}

void
resource_location(resource_t * rsc, node_t * node, int score, const char *tag,
                  pe_working_set_t * data_set)
{
    if (node != NULL) {
        resource_node_score(rsc, node, score, tag);

    } else if (data_set != NULL) {
        GListPtr gIter = data_set->nodes;

        for (; gIter != NULL; gIter = gIter->next) {
            node_t *node_iter = (node_t *) gIter->data;

            resource_node_score(rsc, node_iter, score, tag);
        }

    } else {
        GHashTableIter iter;
        node_t *node_iter = NULL;

        g_hash_table_iter_init(&iter, rsc->allowed_nodes);
        while (g_hash_table_iter_next(&iter, NULL, (void **)&node_iter)) {
            resource_node_score(rsc, node_iter, score, tag);
        }
    }

    if (node == NULL && score == -INFINITY) {
        if (rsc->allocated_to) {
            crm_info("Deallocating %s from %s", rsc->id, rsc->allocated_to->details->uname);
            free(rsc->allocated_to);
            rsc->allocated_to = NULL;
        }
    }
}

#define sort_return(an_int, why) do {					\
	free(a_uuid);						\
	free(b_uuid);						\
	crm_trace("%s (%d) %c %s (%d) : %s",				\
		  a_xml_id, a_call_id, an_int>0?'>':an_int<0?'<':'=',	\
		  b_xml_id, b_call_id, why);				\
	return an_int;							\
    } while(0)

gint
sort_op_by_callid(gconstpointer a, gconstpointer b)
{
    int a_call_id = -1;
    int b_call_id = -1;

    char *a_uuid = NULL;
    char *b_uuid = NULL;

    const xmlNode *xml_a = a;
    const xmlNode *xml_b = b;

    const char *a_xml_id = crm_element_value_const(xml_a, XML_ATTR_ID);
    const char *b_xml_id = crm_element_value_const(xml_b, XML_ATTR_ID);

    if (safe_str_eq(a_xml_id, b_xml_id)) {
        /* We have duplicate lrm_rsc_op entries in the status
         *    section which is unliklely to be a good thing
         *    - we can handle it easily enough, but we need to get
         *    to the bottom of why it's happening.
         */
        pe_err("Duplicate lrm_rsc_op entries named %s", a_xml_id);
        sort_return(0, "duplicate");
    }

    crm_element_value_const_int(xml_a, XML_LRM_ATTR_CALLID, &a_call_id);
    crm_element_value_const_int(xml_b, XML_LRM_ATTR_CALLID, &b_call_id);

    if (a_call_id == -1 && b_call_id == -1) {
        /* both are pending ops so it doesn't matter since
         *   stops are never pending
         */
        sort_return(0, "pending");

    } else if (a_call_id >= 0 && a_call_id < b_call_id) {
        sort_return(-1, "call id");

    } else if (b_call_id >= 0 && a_call_id > b_call_id) {
        sort_return(1, "call id");

    } else if (b_call_id >= 0 && a_call_id == b_call_id) {
        /*
         * The op and last_failed_op are the same
         * Order on last-rc-change
         */
        int last_a = -1;
        int last_b = -1;

        crm_element_value_const_int(xml_a, XML_RSC_OP_LAST_CHANGE, &last_a);
        crm_element_value_const_int(xml_b, XML_RSC_OP_LAST_CHANGE, &last_b);

        crm_trace("rc-change: %d vs %d", last_a, last_b);
        if (last_a >= 0 && last_a < last_b) {
            sort_return(-1, "rc-change");

        } else if (last_b >= 0 && last_a > last_b) {
            sort_return(1, "rc-change");
        }
        sort_return(0, "rc-change");

    } else {
        /* One of the inputs is a pending operation
         * Attempt to use XML_ATTR_TRANSITION_MAGIC to determine its age relative to the other
         */

        int a_id = -1;
        int b_id = -1;
        int dummy = -1;

        const char *a_magic = crm_element_value_const(xml_a, XML_ATTR_TRANSITION_MAGIC);
        const char *b_magic = crm_element_value_const(xml_b, XML_ATTR_TRANSITION_MAGIC);

        CRM_CHECK(a_magic != NULL && b_magic != NULL, sort_return(0, "No magic"));
        if(!decode_transition_magic(a_magic, &a_uuid, &a_id, &dummy, &dummy, &dummy, &dummy)) {
            sort_return(0, "bad magic a");
        }
        if(!decode_transition_magic(b_magic, &b_uuid, &b_id, &dummy, &dummy, &dummy, &dummy)) {
            sort_return(0, "bad magic b");
        }
        /* try to determine the relative age of the operation...
         * some pending operations (e.g. a start) may have been superseded
         *   by a subsequent stop
         *
         * [a|b]_id == -1 means it's a shutdown operation and _always_ comes last
         */
        if (safe_str_neq(a_uuid, b_uuid) || a_id == b_id) {
            /*
             * some of the logic in here may be redundant...
             *
             * if the UUID from the TE doesn't match then one better
             *   be a pending operation.
             * pending operations don't survive between elections and joins
             *   because we query the LRM directly
             */

            if (b_call_id == -1) {
                sort_return(-1, "transition + call");

            } else if (a_call_id == -1) {
                sort_return(1, "transition + call");
            }

        } else if ((a_id >= 0 && a_id < b_id) || b_id == -1) {
            sort_return(-1, "transition");

        } else if ((b_id >= 0 && a_id > b_id) || a_id == -1) {
            sort_return(1, "transition");
        }
    }

    /* we should never end up here */
    CRM_CHECK(FALSE, sort_return(0, "default"));

}

time_t
get_effective_time(pe_working_set_t * data_set)
{
    if(data_set) {
        if (data_set->now == NULL) {
            crm_trace("Recording a new 'now'");
            data_set->now = crm_time_new(NULL);
        }
        return crm_time_get_seconds_since_epoch(data_set->now);
    }

    crm_trace("Defaulting to 'now'");
    return time(NULL);
}

gboolean
get_target_role(resource_t * rsc, enum rsc_role_e * role)
{
    enum rsc_role_e local_role = RSC_ROLE_UNKNOWN;
    const char *value = g_hash_table_lookup(rsc->meta, XML_RSC_ATTR_TARGET_ROLE);

    CRM_CHECK(role != NULL, return FALSE);

    if (value == NULL || safe_str_eq("started", value)
        || safe_str_eq("default", value)) {
        return FALSE;
    }

    local_role = text2role(value);
    if (local_role == RSC_ROLE_UNKNOWN) {
        crm_config_err("%s: Unknown value for %s: %s", rsc->id, XML_RSC_ATTR_TARGET_ROLE, value);
        return FALSE;

    } else if (local_role > RSC_ROLE_STARTED) {
        if (uber_parent(rsc)->variant == pe_master) {
            if (local_role > RSC_ROLE_SLAVE) {
                /* This is what we'd do anyway, just leave the default to avoid messing up the placement algorithm */
                return FALSE;
            }

        } else {
            crm_config_err("%s is not part of a master/slave resource, a %s of '%s' makes no sense",
                           rsc->id, XML_RSC_ATTR_TARGET_ROLE, value);
            return FALSE;
        }
    }

    *role = local_role;
    return TRUE;
}

gboolean
order_actions(action_t * lh_action, action_t * rh_action, enum pe_ordering order)
{
    GListPtr gIter = NULL;
    action_wrapper_t *wrapper = NULL;
    GListPtr list = NULL;

    if (order == pe_order_none) {
        return FALSE;
    }

    if (lh_action == NULL || rh_action == NULL) {
        return FALSE;
    }

    crm_trace("Ordering Action %s before %s", lh_action->uuid, rh_action->uuid);

    /* Ensure we never create a dependency on ourselves... it's happened */
    CRM_ASSERT(lh_action != rh_action);

    /* Filter dups, otherwise update_action_states() has too much work to do */
    gIter = lh_action->actions_after;
    for (; gIter != NULL; gIter = gIter->next) {
        action_wrapper_t *after = (action_wrapper_t *) gIter->data;

        if (after->action == rh_action && (after->type & order)) {
            return FALSE;
        }
    }

    wrapper = calloc(1, sizeof(action_wrapper_t));
    wrapper->action = rh_action;
    wrapper->type = order;

    list = lh_action->actions_after;
    list = g_list_prepend(list, wrapper);
    lh_action->actions_after = list;

    wrapper = NULL;

/* 	order |= pe_order_implies_then; */
/* 	order ^= pe_order_implies_then; */

    wrapper = calloc(1, sizeof(action_wrapper_t));
    wrapper->action = lh_action;
    wrapper->type = order;
    list = rh_action->actions_before;
    list = g_list_prepend(list, wrapper);
    rh_action->actions_before = list;
    return TRUE;
}

action_t *
get_pseudo_op(const char *name, pe_working_set_t * data_set)
{
    action_t *op = NULL;

    if(data_set->singletons) {
        op = g_hash_table_lookup(data_set->singletons, name);
    }
    if (op == NULL) {
        op = custom_action(NULL, strdup(name), name, NULL, TRUE, TRUE, data_set);
        set_bit(op->flags, pe_action_pseudo);
        set_bit(op->flags, pe_action_runnable);
    }

    return op;
}

void
destroy_ticket(gpointer data)
{
    ticket_t *ticket = data;

    if (ticket->state) {
        g_hash_table_destroy(ticket->state);
    }
    free(ticket->id);
    free(ticket);
}

ticket_t *
ticket_new(const char *ticket_id, pe_working_set_t * data_set)
{
    ticket_t *ticket = NULL;

    if (ticket_id == NULL || strlen(ticket_id) == 0) {
        return NULL;
    }

    if (data_set->tickets == NULL) {
        data_set->tickets =
            g_hash_table_new_full(crm_str_hash, g_str_equal, g_hash_destroy_str, destroy_ticket);
    }

    ticket = g_hash_table_lookup(data_set->tickets, ticket_id);
    if (ticket == NULL) {

        ticket = calloc(1, sizeof(ticket_t));
        if (ticket == NULL) {
            crm_err("Cannot allocate ticket '%s'", ticket_id);
            return NULL;
        }

        crm_trace("Creaing ticket entry for %s", ticket_id);

        ticket->id = strdup(ticket_id);
        ticket->granted = FALSE;
        ticket->last_granted = -1;
        ticket->standby = FALSE;
        ticket->state = crm_str_table_new();

        g_hash_table_insert(data_set->tickets, strdup(ticket->id), ticket);
    }

    return ticket;
}

static void
filter_parameters(xmlNode * param_set, const char *param_string, bool need_present)
{
    if (param_set && param_string) {
        xmlAttrPtr xIter = param_set->properties;

        while (xIter) {
            const char *prop_name = (const char *)xIter->name;
            char *name = crm_strdup_printf(" %s ", prop_name);
            char *match = strstr(param_string, name);

            free(name);

            //  Do now, because current entry might get removed below
            xIter = xIter->next;

            if (need_present && match == NULL) {
                crm_trace("%s not found in %s", prop_name, param_string);
                xml_remove_prop(param_set, prop_name);

            } else if (need_present == FALSE && match) {
                crm_trace("%s found in %s", prop_name, param_string);
                xml_remove_prop(param_set, prop_name);
            }
        }
    }
}

bool fix_remote_addr(resource_t * rsc)
{
    const char *name;
    const char *value;
    const char *attr_list[] = {
        XML_ATTR_TYPE,
        XML_AGENT_ATTR_CLASS,
        XML_AGENT_ATTR_PROVIDER
    };
    const char *value_list[] = {
        "remote",
        "ocf",
        "pacemaker"
    };

    if(rsc == NULL) {
        return FALSE;
    }

    name = "addr";
    value = g_hash_table_lookup(rsc->parameters, name);
    if (safe_str_eq(value, "#uname") == FALSE) {
        return FALSE;
    }

    for (int lpc = 0; lpc < DIMOF(attr_list); lpc++) {
        name = attr_list[lpc];
        value = crm_element_value(rsc->xml, attr_list[lpc]);
        if (safe_str_eq(value, value_list[lpc]) == FALSE) {
            return FALSE;
        }
    }

    return TRUE;
}

#if ENABLE_VERSIONED_ATTRS
static void
append_versioned_params(xmlNode *versioned_params, const char *ra_version, xmlNode *params)
{
    GHashTable *hash = pe_unpack_versioned_parameters(versioned_params, ra_version);
    char *key = NULL;
    char *value = NULL;
    GHashTableIter iter;

    g_hash_table_iter_init(&iter, hash);
    while (g_hash_table_iter_next(&iter, (gpointer *) &key, (gpointer *) &value)) {
        crm_xml_add(params, key, value);
    }
    g_hash_table_destroy(hash);
}
#endif

static op_digest_cache_t *
rsc_action_digest(resource_t * rsc, const char *task, const char *key,
                  node_t * node, xmlNode * xml_op, pe_working_set_t * data_set) 
{
    op_digest_cache_t *data = NULL;

    data = g_hash_table_lookup(node->details->digest_cache, key);
    if (data == NULL) {
        GHashTable *local_rsc_params = crm_str_table_new();
        action_t *action = custom_action(rsc, strdup(key), task, node, TRUE, FALSE, data_set);
#if ENABLE_VERSIONED_ATTRS
        xmlNode *local_versioned_params = create_xml_node(NULL, XML_TAG_RSC_VER_ATTRS);
        const char *ra_version = NULL;
#endif

        const char *op_version;
        const char *restart_list = NULL;
        const char *secure_list = " passwd password ";

        data = calloc(1, sizeof(op_digest_cache_t));
        CRM_ASSERT(data != NULL);

        get_rsc_attributes(local_rsc_params, rsc, node, data_set);
#if ENABLE_VERSIONED_ATTRS
        pe_get_versioned_attributes(local_versioned_params, rsc, node, data_set);
#endif

        data->params_all = create_xml_node(NULL, XML_TAG_PARAMS);
        if (fix_remote_addr(rsc)) {
            // REMOTE_CONTAINER_HACK: Allow remote nodes that start containers with pacemaker remote inside
            crm_xml_add(data->params_all, "addr", node->details->uname);
            crm_trace("Fixing addr for %s on %s", rsc->id, node->details->uname);
        }

        g_hash_table_foreach(local_rsc_params, hash2field, data->params_all);
        g_hash_table_foreach(action->extra, hash2field, data->params_all);
        g_hash_table_foreach(rsc->parameters, hash2field, data->params_all);
        g_hash_table_foreach(action->meta, hash2metafield, data->params_all);

        if(xml_op) {
            secure_list = crm_element_value(xml_op, XML_LRM_ATTR_OP_SECURE);
            restart_list = crm_element_value(xml_op, XML_LRM_ATTR_OP_RESTART);

            op_version = crm_element_value(xml_op, XML_ATTR_CRM_VERSION);
#if ENABLE_VERSIONED_ATTRS
            ra_version = crm_element_value(xml_op, XML_ATTR_RA_VERSION);
#endif

        } else {
            op_version = CRM_FEATURE_SET;
        }

#if ENABLE_VERSIONED_ATTRS
        append_versioned_params(local_versioned_params, ra_version, data->params_all);
        append_versioned_params(rsc->versioned_parameters, ra_version, data->params_all);

        {
            pe_rsc_action_details_t *details = pe_rsc_action_details(action);
            append_versioned_params(details->versioned_parameters, ra_version, data->params_all);
        }
#endif

        filter_action_parameters(data->params_all, op_version);

        g_hash_table_destroy(local_rsc_params);
        pe_free_action(action);

        data->digest_all_calc = calculate_operation_digest(data->params_all, op_version);

        if (is_set(data_set->flags, pe_flag_sanitized)) {
            data->params_secure = copy_xml(data->params_all);
            if(secure_list) {
                filter_parameters(data->params_secure, secure_list, FALSE);
            }
            data->digest_secure_calc = calculate_operation_digest(data->params_secure, op_version);
        }

        if(xml_op && crm_element_value(xml_op, XML_LRM_ATTR_RESTART_DIGEST) != NULL) {
            data->params_restart = copy_xml(data->params_all);
            if (restart_list) {
                filter_parameters(data->params_restart, restart_list, TRUE);
            }
            data->digest_restart_calc = calculate_operation_digest(data->params_restart, op_version);
        }

        g_hash_table_insert(node->details->digest_cache, strdup(key), data);
    }

    return data;
}

op_digest_cache_t *
rsc_action_digest_cmp(resource_t * rsc, xmlNode * xml_op, node_t * node,
                      pe_working_set_t * data_set)
{
    op_digest_cache_t *data = NULL;

    char *key = NULL;
    int interval = 0;

    const char *interval_s = crm_element_value(xml_op, XML_LRM_ATTR_INTERVAL);
    const char *task = crm_element_value(xml_op, XML_LRM_ATTR_TASK);

    const char *digest_all;
    const char *digest_restart;

    CRM_ASSERT(node != NULL);

    digest_all = crm_element_value(xml_op, XML_LRM_ATTR_OP_DIGEST);
    digest_restart = crm_element_value(xml_op, XML_LRM_ATTR_RESTART_DIGEST);

    interval = crm_parse_int(interval_s, "0");
    key = generate_op_key(rsc->id, task, interval);
    data = rsc_action_digest(rsc, task, key, node, xml_op, data_set);

    data->rc = RSC_DIGEST_MATCH;
    if (digest_restart && data->digest_restart_calc && strcmp(data->digest_restart_calc, digest_restart) != 0) {
        data->rc = RSC_DIGEST_RESTART;

    } else if (digest_all == NULL) {
        /* it is unknown what the previous op digest was */
        data->rc = RSC_DIGEST_UNKNOWN;

    } else if (strcmp(digest_all, data->digest_all_calc) != 0) {
        data->rc = RSC_DIGEST_ALL;
    }

    free(key);
    return data;
}

#define STONITH_DIGEST_TASK "stonith-on"

static op_digest_cache_t *
fencing_action_digest_cmp(resource_t * rsc, node_t * node, pe_working_set_t * data_set)
{
    char *key = generate_op_key(rsc->id, STONITH_DIGEST_TASK, 0);
    op_digest_cache_t *data = rsc_action_digest(rsc, STONITH_DIGEST_TASK, key, node, NULL, data_set);

<<<<<<< HEAD
    const char *digest_all = node_attribute_raw(node, "digests-all");
    const char *digest_secure = node_attribute_raw(node, "digests-secure");
=======
    const char *digest_all = g_hash_table_lookup(node->details->attrs,
                                                 CRM_ATTR_DIGESTS_ALL);
    const char *digest_secure = g_hash_table_lookup(node->details->attrs,
                                                    CRM_ATTR_DIGESTS_SECURE);
>>>>>>> 20cffae1

    /* No 'reloads' for fencing device changes
     *
     * We use the resource id + agent + digest so that we can detect
     * changes to the agent and/or the parameters used
     */
    char *search_all = crm_strdup_printf("%s:%s:%s", rsc->id, (const char*)g_hash_table_lookup(rsc->meta, XML_ATTR_TYPE), data->digest_all_calc);
    char *search_secure = crm_strdup_printf("%s:%s:%s", rsc->id, (const char*)g_hash_table_lookup(rsc->meta, XML_ATTR_TYPE), data->digest_secure_calc);

    data->rc = RSC_DIGEST_ALL;
    if (digest_all == NULL) {
        /* it is unknown what the previous op digest was */
        data->rc = RSC_DIGEST_UNKNOWN;

    } else if (strstr(digest_all, search_all)) {
        data->rc = RSC_DIGEST_MATCH;

    } else if(digest_secure && data->digest_secure_calc) {
        if(strstr(digest_secure, search_secure)) {
            if (is_set(data_set->flags, pe_flag_sanitized)) {
                printf("Only 'private' parameters to %s for unfencing %s changed\n",
                       rsc->id, node->details->uname);
            }
            data->rc = RSC_DIGEST_MATCH;
        }
    }

    if (data->rc == RSC_DIGEST_ALL && is_set(data_set->flags, pe_flag_sanitized) && data->digest_secure_calc) {
        if (is_set(data_set->flags, pe_flag_sanitized)) {
            printf("Parameters to %s for unfencing %s changed, try '%s:%s:%s'\n",
                   rsc->id, node->details->uname, rsc->id,
                   (const char *) g_hash_table_lookup(rsc->meta, XML_ATTR_TYPE),
                   data->digest_secure_calc);
        }
    }

    free(key);
    free(search_all);
    free(search_secure);

    return data;
}

const char *rsc_printable_id(resource_t *rsc)
{
    if (is_not_set(rsc->flags, pe_rsc_unique)) {
        return ID(rsc->xml);
    }
    return rsc->id;
}

void
clear_bit_recursive(resource_t * rsc, unsigned long long flag)
{
    GListPtr gIter = rsc->children;

    clear_bit(rsc->flags, flag);
    for (; gIter != NULL; gIter = gIter->next) {
        resource_t *child_rsc = (resource_t *) gIter->data;

        clear_bit_recursive(child_rsc, flag);
    }
}

void
set_bit_recursive(resource_t * rsc, unsigned long long flag)
{
    GListPtr gIter = rsc->children;

    set_bit(rsc->flags, flag);
    for (; gIter != NULL; gIter = gIter->next) {
        resource_t *child_rsc = (resource_t *) gIter->data;

        set_bit_recursive(child_rsc, flag);
    }
}

static GListPtr
find_unfencing_devices(GListPtr candidates, GListPtr matches) 
{
    for (GListPtr gIter = candidates; gIter != NULL; gIter = gIter->next) {
        resource_t *candidate = gIter->data;
        const char *provides = g_hash_table_lookup(candidate->meta, XML_RSC_ATTR_PROVIDES);
        const char *requires = g_hash_table_lookup(candidate->meta, XML_RSC_ATTR_REQUIRES);

        if(candidate->children) {
            matches = find_unfencing_devices(candidate->children, matches);
        } else if (is_not_set(candidate->flags, pe_rsc_fence_device)) {
            continue;

        } else if (crm_str_eq(provides, "unfencing", FALSE) || crm_str_eq(requires, "unfencing", FALSE)) {
            matches = g_list_prepend(matches, candidate);
        }
    }
    return matches;
}


action_t *
pe_fence_op(node_t * node, const char *op, bool optional, const char *reason, pe_working_set_t * data_set)
{
    char *op_key = NULL;
    action_t *stonith_op = NULL;

    if(op == NULL) {
        op = data_set->stonith_action;
    }

    op_key = crm_strdup_printf("%s-%s-%s", CRM_OP_FENCE, node->details->uname, op);

    if(data_set->singletons) {
        stonith_op = g_hash_table_lookup(data_set->singletons, op_key);
    }

    if(stonith_op == NULL) {
        stonith_op = custom_action(NULL, op_key, CRM_OP_FENCE, node, TRUE, TRUE, data_set);

        add_hash_param(stonith_op->meta, XML_LRM_ATTR_TARGET, node->details->uname);
        add_hash_param(stonith_op->meta, XML_LRM_ATTR_TARGET_UUID, node->details->id);
        add_hash_param(stonith_op->meta, "stonith_action", op);

        if(is_remote_node(node) && is_set(data_set->flags, pe_flag_enable_unfencing)) {
            /* Extra work to detect device changes on remotes
             *
             * We may do this for all nodes in the future, but for now
             * the check_action_definition() based stuff works fine.
             *
             * Use "stonith-on" to avoid creating cache entries for
             * operations check_action_definition() would look for.
             */
            long max = 1024;
            long digests_all_offset = 0;
            long digests_secure_offset = 0;

            char *digests_all = malloc(max);
            char *digests_secure = malloc(max);
            GListPtr matches = find_unfencing_devices(data_set->resources, NULL);

            for (GListPtr gIter = matches; gIter != NULL; gIter = gIter->next) {
                resource_t *match = gIter->data;
                op_digest_cache_t *data = fencing_action_digest_cmp(match, node, data_set);

                if(data->rc == RSC_DIGEST_ALL) {
                    optional = FALSE;
                    crm_notice("Unfencing %s (remote): because the definition of %s changed", node->details->uname, match->id);
                    if (is_set(data_set->flags, pe_flag_sanitized)) {
                        /* Extra detail for those running from the commandline */
                        fprintf(stdout, "  notice: Unfencing %s (remote): because the definition of %s changed\n", node->details->uname, match->id);
                    }
                }

                digests_all_offset += snprintf(
                    digests_all+digests_all_offset, max-digests_all_offset,
                    "%s:%s:%s,", match->id, (const char*)g_hash_table_lookup(match->meta, XML_ATTR_TYPE), data->digest_all_calc);

                digests_secure_offset += snprintf(
                    digests_secure+digests_secure_offset, max-digests_secure_offset,
                    "%s:%s:%s,", match->id, (const char*)g_hash_table_lookup(match->meta, XML_ATTR_TYPE), data->digest_secure_calc);
            }
            add_hash_param(stonith_op->meta, strdup(XML_OP_ATTR_DIGESTS_ALL),
                           digests_all);
            add_hash_param(stonith_op->meta, strdup(XML_OP_ATTR_DIGESTS_SECURE),
                           digests_secure);
        }

    } else {
        free(op_key);
    }

    if(optional == FALSE && pe_can_fence(data_set, node)) {
        pe_action_required(stonith_op, NULL, reason);
    } else if(reason && stonith_op->reason == NULL) {
        stonith_op->reason = strdup(reason);
    }

    return stonith_op;
}

void
trigger_unfencing(
    resource_t * rsc, node_t *node, const char *reason, action_t *dependency, pe_working_set_t * data_set) 
{
    if(is_not_set(data_set->flags, pe_flag_enable_unfencing)) {
        /* No resources require it */
        return;

    } else if (rsc != NULL && is_not_set(rsc->flags, pe_rsc_fence_device)) {
        /* Wasn't a stonith device */
        return;

    } else if(node
              && node->details->online
              && node->details->unclean == FALSE
              && node->details->shutdown == FALSE) {
        action_t *unfence = pe_fence_op(node, "on", FALSE, reason, data_set);

        if(dependency) {
            order_actions(unfence, dependency, pe_order_optional);
        }

    } else if(rsc) {
        GHashTableIter iter;

        g_hash_table_iter_init(&iter, rsc->allowed_nodes);
        while (g_hash_table_iter_next(&iter, NULL, (void **)&node)) {
            if(node->details->online && node->details->unclean == FALSE && node->details->shutdown == FALSE) {
                trigger_unfencing(rsc, node, reason, dependency, data_set);
            }
        }
    }
}

gboolean
add_tag_ref(GHashTable * tags, const char * tag_name,  const char * obj_ref)
{
    tag_t *tag = NULL;
    GListPtr gIter = NULL;
    gboolean is_existing = FALSE;

    CRM_CHECK(tags && tag_name && obj_ref, return FALSE);

    tag = g_hash_table_lookup(tags, tag_name);
    if (tag == NULL) {
        tag = calloc(1, sizeof(tag_t));
        if (tag == NULL) {
            return FALSE;
        }
        tag->id = strdup(tag_name);
        tag->refs = NULL;
        g_hash_table_insert(tags, strdup(tag_name), tag);
    }

    for (gIter = tag->refs; gIter != NULL; gIter = gIter->next) {
        const char *existing_ref = (const char *) gIter->data;

        if (crm_str_eq(existing_ref, obj_ref, TRUE)){
            is_existing = TRUE;
            break;
        }
    }

    if (is_existing == FALSE) {
        tag->refs = g_list_append(tag->refs, strdup(obj_ref));
        crm_trace("Added: tag=%s ref=%s", tag->id, obj_ref);
    }

    return TRUE;
}

void pe_action_set_flag_reason(const char *function, long line,
                               pe_action_t *action, pe_action_t *reason, const char *text,
                               enum pe_action_flags flags, bool overwrite)
{
    bool unset = FALSE;
    bool update = FALSE;
    const char *change = NULL;

    if(is_set(flags, pe_action_runnable)) {
        unset = TRUE;
        change = "unrunnable";
    } else if(is_set(flags, pe_action_optional)) {
        unset = TRUE;
        change = "required";
    } else if(is_set(flags, pe_action_failure_is_fatal)) {
        change = "fatally failed";
    } else if(is_set(flags, pe_action_migrate_runnable)) {
        unset = TRUE;
        overwrite = TRUE;
        change = "unrunnable";
    } else if(is_set(flags, pe_action_dangle)) {
        change = "dangling";
    } else if(is_set(flags, pe_action_requires_any)) {
        change = "required";
    } else {
        crm_err("Unknown flag change to %s by %s: 0x%.16x", flags, action->uuid, reason->uuid);
    }

    if(unset) {
        if(is_set(action->flags, flags)) {
            action->flags = crm_clear_bit(function, line, action->uuid, action->flags, flags);
            update = TRUE;
        }

    } else {
        if(is_not_set(action->flags, flags)) {
            action->flags = crm_set_bit(function, line, action->uuid, action->flags, flags);
            update = TRUE;
        }
    }

    if((change && update) || text) {
        char *reason_text = NULL;
        if(reason == NULL) {
            pe_action_set_reason(action, text, overwrite);

        } else if(reason->rsc == NULL) {
            reason_text = crm_strdup_printf("%s %s%c %s", change, reason->task, text?':':0, text?text:"");
        } else {
            reason_text = crm_strdup_printf("%s %s %s%c %s", change, reason->rsc->id, reason->task, text?':':0, text?text:"NA");
        }

        if(reason_text && action->rsc != reason->rsc) {
            pe_action_set_reason(action, reason_text, overwrite);
        }
        free(reason_text);
    }
 }

void pe_action_set_reason(pe_action_t *action, const char *reason, bool overwrite) 
{
    if(action->reason == NULL || overwrite) {
        free(action->reason);
        if(reason) {
            crm_trace("Set %s reason to '%s'", action->uuid, reason);
            action->reason = strdup(reason);
        } else {
            action->reason = NULL;
        }
    }
}<|MERGE_RESOLUTION|>--- conflicted
+++ resolved
@@ -1996,15 +1996,8 @@
     char *key = generate_op_key(rsc->id, STONITH_DIGEST_TASK, 0);
     op_digest_cache_t *data = rsc_action_digest(rsc, STONITH_DIGEST_TASK, key, node, NULL, data_set);
 
-<<<<<<< HEAD
-    const char *digest_all = node_attribute_raw(node, "digests-all");
-    const char *digest_secure = node_attribute_raw(node, "digests-secure");
-=======
-    const char *digest_all = g_hash_table_lookup(node->details->attrs,
-                                                 CRM_ATTR_DIGESTS_ALL);
-    const char *digest_secure = g_hash_table_lookup(node->details->attrs,
-                                                    CRM_ATTR_DIGESTS_SECURE);
->>>>>>> 20cffae1
+    const char *digest_all = node_attribute_raw(node, CRM_ATTR_DIGESTS_ALL);
+    const char *digest_secure = node_attribute_raw(node, CRM_ATTR_DIGESTS_SECURE);
 
     /* No 'reloads' for fencing device changes
      *

/* 
 * Copyright (C) 2004 Andrew Beekhof <andrew@beekhof.net>
 * 
 * This program is free software; you can redistribute it and/or
 * modify it under the terms of the GNU General Public
 * License as published by the Free Software Foundation; either
 * version 2 of the License, or (at your option) any later version.
 * 
 * This software is distributed in the hope that it will be useful,
 * but WITHOUT ANY WARRANTY; without even the implied warranty of
 * MERCHANTABILITY or FITNESS FOR A PARTICULAR PURPOSE.  See the GNU
 * General Public License for more details.
 * 
 * You should have received a copy of the GNU General Public
 * License along with this library; if not, write to the Free Software
 * Foundation, Inc., 51 Franklin St, Fifth Floor, Boston, MA  02110-1301  USA
 */
#ifndef CRM_COMMON_CLUSTER__H
#  define CRM_COMMON_CLUSTER__H

#  include <crm/common/xml.h>
#  include <crm/common/util.h>

#  if SUPPORT_HEARTBEAT
#    include <heartbeat/hb_api.h>
#    include <ocf/oc_event.h>
#  endif

extern gboolean crm_have_quorum;
extern GHashTable *crm_peer_cache;
extern GHashTable *crm_peer_id_cache;
extern unsigned long long crm_peer_seq;

#  ifndef CRM_SERVICE
#    define CRM_SERVICE PCMK_SERVICE_ID
#  endif

/* *INDENT-OFF* */
#define CRM_NODE_LOST      "lost"
#define CRM_NODE_MEMBER    "member"
#define CRM_NODE_ACTIVE    CRM_NODE_MEMBER
#define CRM_NODE_EVICTED   "evicted"

/* *INDENT-ON* */

typedef struct crm_peer_node_s {
    uint32_t id;   /* Only used by corosync derivatives */
    uint64_t born; /* Only used by heartbeat and the legacy plugin */
    uint64_t last_seen;

    int32_t votes; /* Only used by the legacy plugin */
    uint32_t processes;

    char *uname;
    char *uuid;
    char *state;
    char *expected;

    char *addr;   /* Only used by the legacy plugin */
    char *version;/* Unused */
} crm_node_t;

void crm_peer_init(void);
void crm_peer_destroy(void);
char *get_corosync_uuid(uint32_t id, const char *uname);
const char *get_node_uuid(uint32_t id, const char *uname);
int get_corosync_id(int id, const char *uuid);

typedef struct crm_cluster_s
{
        char *uuid;
        char *uname;
        uint32_t nodeid;

#if SUPPORT_HEARTBEAT
        ll_cluster_t *hb_conn;
        void (*hb_dispatch)(HA_Message *msg, void *private);
#endif

        gboolean (*cs_dispatch) (int kind, const char *from, const char *data);
        void (*destroy) (gpointer);

} crm_cluster_t;

gboolean crm_cluster_connect(crm_cluster_t *cluster);
void crm_cluster_disconnect(crm_cluster_t *cluster);

enum crm_ais_msg_class {
    crm_class_cluster = 0,
    crm_class_members = 1,
    crm_class_notify  = 2,
    crm_class_nodeid  = 3,
    crm_class_rmpeer  = 4,
    crm_class_quorum  = 5,
};

/* order here matters - its used to index into the crm_children array */
enum crm_ais_msg_types {
    crm_msg_none     = 0,
    crm_msg_ais      = 1,
    crm_msg_lrmd     = 2,
    crm_msg_cib      = 3,
    crm_msg_crmd     = 4,
    crm_msg_attrd    = 5,
    crm_msg_stonithd = 6,
    crm_msg_te       = 7,
    crm_msg_pe       = 8,
    crm_msg_stonith_ng = 9,
};

<<<<<<< HEAD
gboolean send_cluster_message(const char *node, enum crm_ais_msg_types service,
=======
enum crm_ais_msg_types;
gboolean send_cluster_message(crm_node_t *node, enum crm_ais_msg_types service,
>>>>>>> b7db8b29
                              xmlNode * data, gboolean ordered);

void destroy_crm_node(gpointer/* crm_node_t* */ data);

crm_node_t *crm_get_peer(unsigned int id, const char *uname);

guint crm_active_peers(void);
gboolean crm_is_peer_active(const crm_node_t * node);
guint reap_crm_member(uint32_t id);
int crm_terminate_member(int nodeid, const char *uname, void* unused);
int crm_terminate_member_no_mainloop(int nodeid, const char *uname, int *connection);
gboolean crm_get_cluster_name(char **cname);

#  if SUPPORT_HEARTBEAT
gboolean crm_is_heartbeat_peer_active(const crm_node_t * node);
#  endif

#  if SUPPORT_COROSYNC
extern int ais_fd_sync;
gboolean crm_is_corosync_peer_active(const crm_node_t * node);
gboolean send_ais_text(int class, const char *data, gboolean local,
                              crm_node_t *node, enum crm_ais_msg_types dest);
gboolean get_ais_nodeid(uint32_t * id, char **uname);
#  endif

void empty_uuid_cache(void);
const char *get_uuid(const char *uname);
const char *get_uname(const char *uuid);
void set_uuid(xmlNode * node, const char *attr, const char *uname);
void unget_uuid(const char *uname);

enum crm_status_type {
    crm_status_uname,
    crm_status_nstate,
    crm_status_processes,
};

enum crm_ais_msg_types text2msg_type(const char *text);
void crm_set_status_callback(void (*dispatch) (enum crm_status_type, crm_node_t *, const void *));

/* *INDENT-OFF* */
enum cluster_type_e 
{
    pcmk_cluster_unknown     = 0x0001,
    pcmk_cluster_invalid     = 0x0002,
    pcmk_cluster_heartbeat   = 0x0004,
    pcmk_cluster_classic_ais = 0x0010,
    pcmk_cluster_corosync    = 0x0020,
    pcmk_cluster_cman        = 0x0040,
};
/* *INDENT-ON* */

enum cluster_type_e get_cluster_type(void);
const char *name_for_cluster_type(enum cluster_type_e type);

gboolean is_corosync_cluster(void);
gboolean is_cman_cluster(void);
gboolean is_openais_cluster(void);
gboolean is_classic_ais_cluster(void);
gboolean is_heartbeat_cluster(void);

#endif<|MERGE_RESOLUTION|>--- conflicted
+++ resolved
@@ -108,12 +108,7 @@
     crm_msg_stonith_ng = 9,
 };
 
-<<<<<<< HEAD
-gboolean send_cluster_message(const char *node, enum crm_ais_msg_types service,
-=======
-enum crm_ais_msg_types;
 gboolean send_cluster_message(crm_node_t *node, enum crm_ais_msg_types service,
->>>>>>> b7db8b29
                               xmlNode * data, gboolean ordered);
 
 void destroy_crm_node(gpointer/* crm_node_t* */ data);

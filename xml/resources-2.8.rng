--- conflicted
+++ resolved
@@ -66,11 +66,7 @@
   </define>
 
 
-<<<<<<< HEAD
-  <define name="element-bucket">
-=======
   <define name="element-bundle">
->>>>>>> 2c5bb2ff
     <element name="bundle">
 	<attribute name="id"><data type="ID"/></attribute>
 	<optional>

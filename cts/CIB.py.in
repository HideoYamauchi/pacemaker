--- conflicted
+++ resolved
@@ -16,13 +16,8 @@
     cib_option_template = '''
     <cluster_property_set id="cib-bootstrap-options">
        <attributes>
-<<<<<<< HEAD
-        <nvpair id="cib-bootstrap-options-default-action-timeout"  name="default-action-timeout" value="30s"/>
-        <nvpair id="cib-bootstrap-options-network-delay"           name="network-delay"          value="60s"/>
-=======
         <nvpair id="cib-bootstrap-options-default-action-timeout"  name="default-action-timeout" value="10s"/>
         <nvpair id="cib-bootstrap-options-cluster-delay"           name="cluster-delay"          value="60s"/>
->>>>>>> bdbeb2cb
         <nvpair id="cib-bootstrap-options-symmetric-cluster"       name="symmetric-cluster"      value="true"/>
         <nvpair id="cib-bootstrap-options-stop-orphan-resources"   name="stop-orphan-resources"  value="true"/>
         <nvpair id="cib-bootstrap-options-stop-orphan-actions"     name="stop-orphan-actions"    value="true"/>
@@ -45,9 +40,8 @@
     dc_ipaddr_resource_template = ''' 
         <primitive id="DcIPaddr" class="ocf" type="IPaddr" provider="heartbeat" is_managed="1">
           <operations>
-             <op id="DcIPaddr-1" name="monitor" interval="5s" timeout="20s"/>
-             <op id="DcIPaddr-2" name="start" timeout="20s"/>
-             <op id="DcIPaddr-3" name="stop" timeout="20s"/>
+             <op id="DcIPaddr-1" name="monitor" interval="5s"/>
+             <op id="DcIPaddr-2" name="start"/>
           </operations>
           <instance_attributes id="DcIPaddr">
              <attributes>
@@ -59,9 +53,8 @@
     clustermon_resource_template = ''' 
         <primitive id="cluster_mon" class="ocf" type="ClusterMon" provider="heartbeat" is_managed="1">
           <operations>
-            <op id="cluster_mon-1" name="monitor" interval="5s" prereq="nothing" timeout="20s"/>
-            <op id="cluster_mon-2" name="start" prereq="nothing" timeout="20s"/>
-            <op id="cluster_mon-3" name="stop" prereq="nothing" timeout="20s"/>
+            <op id="cluster_mon-1" name="monitor" interval="5s" prereq="nothing"/>
+            <op id="cluster_mon-2" name="start" prereq="nothing"/>
           </operations>
           <instance_attributes id="ClusterMon">
             <attributes>
@@ -90,9 +83,7 @@
     lsb_resource = ''' 
         <primitive id="lsb_dummy" class="lsb" type="@libdir@/heartbeat/cts/LSBDummy" provider="heartbeat">
           <operations>
-            <op id="ocf_lsb_monitor" name="monitor" interval="5s" timeout="20s"/>
-            <op id="ocf_lsb_start" name="start" timeout="20s"/>
-            <op id="ocf_lsb_stop" name="stop" timeout="20s"/>
+            <op id="ocf_lsb_monitor" name="monitor" interval="5s"/>
           </operations>
         </primitive> '''
 
@@ -108,10 +99,8 @@
           </instance_attributes>
           <primitive id="ocf_msdummy" class="ocf" type="Stateful" provider="heartbeat">
             <operations>
-              <op id="ocf_msdummy_monitor" name="monitor" interval="5s" timeout="20s"/>
-              <op id="ocf_msdummy_start" name="start" timeout="20s"/>
-              <op id="ocf_msdummy_stop" name="stop" timeout="20s"/>
-              <op id="ocf_msdummy_monitor_master" name="monitor" interval="6s" timeout="20s" role="Master"/>
+              <op id="ocf_msdummy_monitor" name="monitor" interval="5s"/>
+              <op id="ocf_msdummy_monitor_master" name="monitor" interval="6s" role="Master"/>
             </operations>
           </primitive>
         </master_slave>'''
@@ -120,9 +109,7 @@
         <group id="group-1">
           <primitive id="ocf_%s" class="ocf" type="IPaddr" provider="heartbeat">
             <operations>
-              <op id="ocf_chil%s_monitor" name="monitor" interval="5s" timeout="20s"/>
-              <op id="ocf_chil%s_start" name="start" timeout="20s"/>
-              <op id="ocf_chil%s_stop" name="stop" timeout="20s"/>
+              <op id="ocf_chil%s_monitor" name="monitor" interval="5s"/>
             </operations>
             <instance_attributes id="ip-1">
               <attributes>
@@ -132,9 +119,7 @@
           </primitive>
           <primitive id="heartbeat_%s" class="heartbeat" type="IPaddr" provider="heartbeat">
             <operations>
-              <op id="heartbeat_%s_monitor" name="monitor" interval="5s" timeout="20s"/>
-              <op id="heartbeat_%s_start" name="start" timeout="20s"/>
-              <op id="heartbeat_%s_stop" name="stop" timeout="20s"/>
+              <op id="heartbeat_%s_monitor" name="monitor" interval="5s"/>
             </operations>
             <instance_attributes id="ip-2">
               <attributes>
@@ -144,9 +129,7 @@
           </primitive>
           <primitive id="ocf_%s" class="ocf" type="IPaddr" provider="heartbeat">
             <operations>
-              <op id="ocf_%s_monitor" name="monitor" interval="5s" timeout="20s"/>
-              <op id="ocf_%s_start" name="start" timeout="20s"/>
-              <op id="ocf_%s_stop" name="stop" timeout="20s"/>
+              <op id="ocf_%s_monitor" name="monitor" interval="5s"/>
             </operations>
             <instance_attributes id="ip-3">
               <attributes>
@@ -160,13 +143,12 @@
     per_node_resource_template = ''' 
         <primitive id="%s" class="ocf" type="IPaddr" provider="heartbeat" is_managed="1">
           <operations>
-            <op id="%s-1" name="monitor" interval="5s" timeout="20s"/>
-            <op id="%s-2" name="start" timeout="20s"/>
-            <op id="%s-3" name="stop" timeout="20s"/>
-          </operations>
-          <instance_attributes id="%s-inst-attr">
-            <attributes>
-              <nvpair id="%s-nvpair-1" name="ip" value="%s"/>
+            <op id="%s-1" name="monitor" interval="5s"/>
+            <op id="%s-2" name="start"/>
+          </operations>
+          <instance_attributes id="%s">
+            <attributes>
+              <nvpair id="%s-1" name="ip" value="%s"/>
             </attributes>
           </instance_attributes>
         </primitive> '''
@@ -188,9 +170,8 @@
           </instance_attributes>
           <primitive id="child_DoFencing" class="stonith" type="ssh">
             <operations>
-              <op id="DoFencing-1" name="monitor" interval="20s" prereq="nothing" timeout="20s"/>
-              <op id="DoFencing-2" name="start" prereq="nothing" timeout="20s"/>
-              <op id="DoFencing-3" name="stop" prereq="nothing" timeout="20s"/>
+              <op id="DoFencing-1" name="monitor" interval="20s" prereq="nothing"/>
+              <op id="DoFencing-2" name="start" prereq="nothing"/>
             </operations>
             <instance_attributes id="fencing-child">
               <attributes>
@@ -254,7 +235,7 @@
 	ip1=self.NextIP()
 	ip2=self.NextIP()
 	ip3=self.NextIP()
-	resources += self.resource_group_template % (ip1, ip1, ip1, ip1, ip1, ip1, ip2, ip2, ip2, ip2, ip2, ip2, ip3, ip3, ip3, ip3, ip3, ip3)
+	resources += self.resource_group_template % (ip1, ip1, ip1, ip1, ip2, ip2, ip2, ip2, ip3, ip3, ip3, ip3)
 
 	# lsb resource
 	resources += self.lsb_resource
@@ -263,9 +244,8 @@
 	fields = string.split(self.CM.Env["IPBase"], '.')
 	for node in self.CM.Env["nodes"]:
 	    ip = self.NextIP()
-            rnode="rsc_"+node
 	    per_node_resources = self.per_node_resource_template % \
-		(rnode, rnode, rnode, rnode, rnode, rnode, ip)
+		("rsc_"+node, "rsc_"+node, "rsc_"+node, "rsc_"+node, "rsc_"+node, ip)    
 	    
 	    per_node_constraint = self.per_node_constraint_template % \
 		("rsc_"+node, "rsc_"+node, "rsc_"+node, "rsc_"+node, node)

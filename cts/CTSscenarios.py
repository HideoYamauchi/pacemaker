from CTS import *
from CTStests import CTSTest
from CTSaudits import ClusterAudit
<<<<<<< HEAD
from cts.watcher  import LogWatcher
=======

>>>>>>> f6dcf47e

class ScenarioComponent:

    def __init__(self, Env):
        self.Env = Env

    def IsApplicable(self):
        '''Return TRUE if the current ScenarioComponent is applicable
        in the given LabEnvironment given to the constructor.
        '''

        raise ValueError("Abstract Class member (IsApplicable)")

    def SetUp(self, CM):
        '''Set up the given ScenarioComponent'''
        raise ValueError("Abstract Class member (Setup)")

    def TearDown(self, CM):
        '''Tear down (undo) the given ScenarioComponent'''
        raise ValueError("Abstract Class member (Setup)")


class Scenario:
    (
'''The basic idea of a scenario is that of an ordered list of
ScenarioComponent objects.  Each ScenarioComponent is SetUp() in turn,
and then after the tests have been run, they are torn down using TearDown()
(in reverse order).

A Scenario is applicable to a particular cluster manager iff each
ScenarioComponent is applicable.

A partially set up scenario is torn down if it fails during setup.
''')

    def __init__(self, ClusterManager, Components, Audits, Tests):

        "Initialize the Scenario from the list of ScenarioComponents"

        self.ClusterManager = ClusterManager
        self.Components = Components
        self.Audits  = Audits
        self.Tests = Tests

        self.BadNews = None
        self.TestSets = []
        self.Stats = {"success":0, "failure":0, "BadNews":0, "skipped":0}
        self.Sets = []

        #self.ns=CTS.NodeStatus(self.Env)

        for comp in Components:
            if not issubclass(comp.__class__, ScenarioComponent):
                raise ValueError("Init value must be subclass of ScenarioComponent")

        for audit in Audits:
            if not issubclass(audit.__class__, ClusterAudit):
                raise ValueError("Init value must be subclass of ClusterAudit")

        for test in Tests:
            if not issubclass(test.__class__, CTSTest):
                raise ValueError("Init value must be a subclass of CTSTest")

    def IsApplicable(self):
        (
'''A Scenario IsApplicable() iff each of its ScenarioComponents IsApplicable()
'''
        )

        for comp in self.Components:
            if not comp.IsApplicable():
                return None
        return 1

    def SetUp(self):
        '''Set up the Scenario. Return TRUE on success.'''

        self.ClusterManager.prepare()
        self.audit() # Also detects remote/local log config
        self.ClusterManager.StatsMark(0)
        self.ClusterManager.ns.WaitForAllNodesToComeUp(self.ClusterManager.Env["nodes"])

        self.audit()
        if self.ClusterManager.Env["valgrind-tests"]:
            self.ClusterManager.install_helper("cts.supp")

        self.BadNews = LogWatcher(self.ClusterManager.Env["LogFileName"],
                                  self.ClusterManager["BadNews"], "BadNews", 0,
                                  kind=self.ClusterManager.Env["LogWatcher"],
                                  hosts=self.ClusterManager.Env["nodes"])
        self.BadNews.setwatch() # Call after we've figured out what type of log watching to do in LogAudit

        j = 0
        while j < len(self.Components):
            if not self.Components[j].SetUp(self.ClusterManager):
                # OOPS!  We failed.  Tear partial setups down.
                self.audit()
                self.ClusterManager.log("Tearing down partial setup")
                self.TearDown(j)
                return None
            j = j + 1

        self.audit()
        return 1

    def TearDown(self, max=None):

        '''Tear Down the Scenario - in reverse order.'''

        if max == None:
            max = len(self.Components)-1
        j = max
        while j >= 0:
            self.Components[j].TearDown(self.ClusterManager)
            j = j - 1

        self.audit()
        self.ClusterManager.StatsExtract()

    def incr(self, name):
        '''Increment (or initialize) the value associated with the given name'''
        if not self.Stats.has_key(name):
            self.Stats[name] = 0
        self.Stats[name] = self.Stats[name]+1

    def run(self, Iterations):
        self.ClusterManager.oprofileStart()
        try:
            self.run_loop(Iterations)
            self.ClusterManager.oprofileStop()
        except:
            self.ClusterManager.oprofileStop()
            raise

    def run_loop(self, Iterations):
        raise ValueError("Abstract Class member (run_loop)")

    def run_test(self, test, testcount):
        nodechoice = self.ClusterManager.Env.RandomNode()

        ret = 1
        where = ""
        did_run = 0

        self.ClusterManager.StatsMark(testcount)
        self.ClusterManager.instance_errorstoignore_clear()
        self.ClusterManager.log(("Running test %s" % test.name).ljust(35) + (" (%s) " % nodechoice).ljust(15) + "[" + ("%d" % testcount).rjust(3) + "]")

        starttime = test.set_timer()
        if not test.setup(nodechoice):
            self.ClusterManager.log("Setup failed")
            ret = 0

        elif not test.canrunnow(nodechoice):
            self.ClusterManager.log("Skipped")
            test.skipped()

        else:
            did_run = 1
            ret = test(nodechoice)

        if not test.teardown(nodechoice):
            self.ClusterManager.log("Teardown failed")
            answer = raw_input('Continue? [nY] ')
            if answer and answer == "n":
                raise ValueError("Teardown of %s on %s failed" % (test.name, nodechoice))
            ret = 0

        stoptime = time.time()
        self.ClusterManager.oprofileSave(testcount)

        elapsed_time = stoptime - starttime
        test_time = stoptime - test.get_timer()
        if not test.has_key("min_time"):
            test["elapsed_time"] = elapsed_time
            test["min_time"] = test_time
            test["max_time"] = test_time
        else:
            test["elapsed_time"] = test["elapsed_time"] + elapsed_time
            if test_time < test["min_time"]:
                test["min_time"] = test_time
            if test_time > test["max_time"]:
                test["max_time"] = test_time

        if ret:
            self.incr("success")
            test.log_timer()
        else:
            self.incr("failure")
            self.ClusterManager.statall()
            did_run = 1  # Force the test count to be incrimented anyway so test extraction works

        self.audit(test.errorstoignore())
        return did_run

    def summarize(self):
        self.ClusterManager.log("****************")
        self.ClusterManager.log("Overall Results:" + repr(self.Stats))
        self.ClusterManager.log("****************")

        stat_filter = {
            "calls":0,
            "failure":0,
            "skipped":0,
            "auditfail":0,
            }
        self.ClusterManager.log("Test Summary")
        for test in self.Tests:
            for key in stat_filter.keys():
                stat_filter[key] = test.Stats[key]
            self.ClusterManager.log(("Test %s: "%test.name).ljust(25) + " %s"%repr(stat_filter))

        self.ClusterManager.debug("Detailed Results")
        for test in self.Tests:
            self.ClusterManager.debug(("Test %s: "%test.name).ljust(25) + " %s"%repr(test.Stats))

        self.ClusterManager.log("<<<<<<<<<<<<<<<< TESTS COMPLETED")

    def audit(self, LocalIgnore=[]):
        errcount = 0
        ignorelist = []
        ignorelist.append("CTS:")
        ignorelist.extend(LocalIgnore)
        ignorelist.extend(self.ClusterManager.errorstoignore())
        ignorelist.extend(self.ClusterManager.instance_errorstoignore())

        # This makes sure everything is stabilized before starting...
        failed = 0
        for audit in self.Audits:
            if not audit():
                self.ClusterManager.log("Audit " + audit.name() + " FAILED.")
                failed += 1
            else:
                self.ClusterManager.debug("Audit " + audit.name() + " passed.")

        while errcount < 1000:
            match = None
            if self.BadNews:
                match = self.BadNews.look(0)

            if match:
                add_err = 1
                for ignore in ignorelist:
                    if add_err == 1 and re.search(ignore, match):
                        add_err = 0
                if add_err == 1:
                    self.ClusterManager.log("BadNews: " + match)
                    self.incr("BadNews")
                    errcount = errcount + 1
            else:
                break
        else:
            answer = raw_input('Big problems.  Continue? [nY]')
            if answer and answer == "n":
                self.ClusterManager.log("Shutting down.")
                self.summarize()
                self.TearDown()
                raise ValueError("Looks like we hit a BadNews jackpot!")

        return failed


class AllOnce(Scenario):
    '''Every Test Once''' # Accessable as __doc__
    def run_loop(self, Iterations):
        testcount = 1
        for test in self.Tests:
            self.run_test(test, testcount)
            testcount += 1


class RandomTests(Scenario):
    '''Random Test Execution'''
    def run_loop(self, Iterations):
        testcount = 1
        while testcount <= Iterations:
            test = self.ClusterManager.Env.RandomGen.choice(self.Tests)
            self.run_test(test, testcount)
            testcount += 1


class BasicSanity(Scenario):
    '''Basic Cluster Sanity'''
    def run_loop(self, Iterations):
        testcount = 1
        while testcount <= Iterations:
            test = self.Environment.RandomGen.choice(self.Tests)
            self.run_test(test, testcount)
            testcount += 1


class Sequence(Scenario):
    '''Named Tests in Sequence'''
    def run_loop(self, Iterations):
        testcount = 1
        while testcount <= Iterations:
            for test in self.Tests:
                self.run_test(test, testcount)
                testcount += 1


class Boot(Scenario):
    '''Start the Cluster'''
    def run_loop(self, Iterations):
        testcount = 0


class BootCluster(ScenarioComponent):
    (
'''BootCluster is the most basic of ScenarioComponents.
This ScenarioComponent simply starts the cluster manager on all the nodes.
It is fairly robust as it waits for all nodes to come up before starting
as they might have been rebooted or crashed for some reason beforehand.
''')
    def __init__(self, Env):
        pass

    def IsApplicable(self):
        '''BootCluster is so generic it is always Applicable'''
        return 1

    def SetUp(self, CM):
        '''Basic Cluster Manager startup.  Start everything'''

        CM.prepare()

        #        Clear out the cobwebs ;-)
        CM.stopall(verbose=True, force=True)

        # Now start the Cluster Manager on all the nodes.
        CM.log("Starting Cluster Manager on all nodes.")
        return CM.startall(verbose=True, quick=True)

    def TearDown(self, CM, force=False):
        '''Set up the given ScenarioComponent'''

        # Stop the cluster manager everywhere

        CM.log("Stopping Cluster Manager on all nodes")
        return CM.stopall(verbose=True, force=force)


class LeaveBooted(BootCluster):
    def TearDown(self, CM):
        '''Set up the given ScenarioComponent'''

        # Stop the cluster manager everywhere

        CM.log("Leaving Cluster running on all nodes")
        return 1


class PingFest(ScenarioComponent):
    (
'''PingFest does a flood ping to each node in the cluster from the test machine.

If the LabEnvironment Parameter PingSize is set, it will be used as the size
of ping packet requested (via the -s option).  If it is not set, it defaults
to 1024 bytes.

According to the manual page for ping:
    Outputs packets as fast as they come back or one hundred times per
    second, whichever is more.  For every ECHO_REQUEST sent a period ``.''
    is printed, while for every ECHO_REPLY received a backspace is printed.
    This provides a rapid display of how many packets are being dropped.
    Only the super-user may use this option.  This can be very hard on a net-
    work and should be used with caution.
''' )

    def __init__(self, Env):
        self.Env = Env

    def IsApplicable(self):
        '''PingFests are always applicable ;-)
        '''

        return 1

    def SetUp(self, CM):
        '''Start the PingFest!'''

        self.PingSize = 1024
        if CM.Env.has_key("PingSize"):
                self.PingSize = CM.Env["PingSize"]

        CM.log("Starting %d byte flood pings" % self.PingSize)

        self.PingPids = []
        for node in CM.Env["nodes"]:
            self.PingPids.append(self._pingchild(node))

        CM.log("Ping PIDs: " + repr(self.PingPids))
        return 1

    def TearDown(self, CM):
        '''Stop it right now!  My ears are pinging!!'''

        for pid in self.PingPids:
            if pid != None:
                CM.log("Stopping ping process %d" % pid)
                os.kill(pid, signal.SIGKILL)

    def _pingchild(self, node):

        Args = ["ping", "-qfn", "-s", str(self.PingSize), node]

        sys.stdin.flush()
        sys.stdout.flush()
        sys.stderr.flush()
        pid = os.fork()

        if pid < 0:
            self.Env.log("Cannot fork ping child")
            return None
        if pid > 0:
            return pid

        # Otherwise, we're the child process.

        os.execvp("ping", Args)
        self.Env.log("Cannot execvp ping: " + repr(Args))
        sys.exit(1)


class PacketLoss(ScenarioComponent):
    (
'''
It would be useful to do some testing of CTS with a modest amount of packet loss
enabled - so we could see that everything runs like it should with a certain
amount of packet loss present.
''')

    def IsApplicable(self):
        '''always Applicable'''
        return 1

    def SetUp(self, CM):
        '''Reduce the reliability of communications'''
        if float(CM.Env["XmitLoss"]) == 0 and float(CM.Env["RecvLoss"]) == 0 :
            return 1

        for node in CM.Env["nodes"]:
            CM.reducecomm_node(node)

        CM.log("Reduce the reliability of communications")

        return 1

    def TearDown(self, CM):
        '''Fix the reliability of communications'''

        if float(CM.Env["XmitLoss"]) == 0 and float(CM.Env["RecvLoss"]) == 0 :
            return 1

        for node in CM.Env["nodes"]:
            CM.unisolate_node(node)

        CM.log("Fix the reliability of communications")


class BasicSanityCheck(ScenarioComponent):
    (
'''
''')

    def IsApplicable(self):
        return self.Env["DoBSC"]

    def SetUp(self, CM):

        CM.prepare()

        # Clear out the cobwebs
        self.TearDown(CM)

        # Now start the Cluster Manager on all the nodes.
        CM.log("Starting Cluster Manager on BSC node(s).")
        return CM.startall()

    def TearDown(self, CM):
        CM.log("Stopping Cluster Manager on BSC node(s).")
        return CM.stopall()


class Benchmark(ScenarioComponent):
    (
'''
''')

    def IsApplicable(self):
        return self.Env["benchmark"]

    def SetUp(self, CM):

        CM.prepare()

        # Clear out the cobwebs
        self.TearDown(CM, force=True)

        # Now start the Cluster Manager on all the nodes.
        CM.log("Starting Cluster Manager on all node(s).")
        return CM.startall()

    def TearDown(self, CM):
        CM.log("Stopping Cluster Manager on all node(s).")
        return CM.stopall()


class RollingUpgrade(ScenarioComponent):
    (
'''
Test a rolling upgrade between two versions of the stack
''')

    def __init__(self, Env):
        self.Env = Env

    def IsApplicable(self):
        if not self.Env["rpm-dir"]:
            return None
        if not self.Env["current-version"]:
            return None
        if not self.Env["previous-version"]:
            return None

        return 1

    def install(self, node, version):

        target_dir = "/tmp/rpm-%s" % version
        src_dir = "%s/%s" % (self.CM.Env["rpm-dir"], version)

        rc = self.CM.rsh(node, "mkdir -p %s" % target_dir)
        rc = self.CM.cp("%s/*.rpm %s:%s" % (src_dir, node, target_dir))
        rc = self.CM.rsh(node, "rpm -Uvh --force %s/*.rpm" % (target_dir))

        return self.success()

    def upgrade(self, node):
        return self.install(node, self.CM.Env["current-version"])

    def downgrade(self, node):
        return self.install(node, self.CM.Env["previous-version"])

    def SetUp(self, CM):
        print repr(self)+"prepare"
        CM.prepare()

        # Clear out the cobwebs
        CM.stopall(force=True)

        CM.log("Downgrading all nodes to %s." % self.Env["previous-version"])

        for node in self.Env["nodes"]:
            if not self.downgrade(node):
                CM.log("Couldn't downgrade %s" % node)
                return None

        return 1

    def TearDown(self, CM):
        # Stop everything
        CM.log("Stopping Cluster Manager on Upgrade nodes.")
        CM.stopall()

        CM.log("Upgrading all nodes to %s." % self.Env["current-version"])
        for node in self.Env["nodes"]:
            if not self.upgrade(node):
                CM.log("Couldn't upgrade %s" % node)
                return None

        return 1<|MERGE_RESOLUTION|>--- conflicted
+++ resolved
@@ -1,11 +1,7 @@
 from CTS import *
 from CTStests import CTSTest
 from CTSaudits import ClusterAudit
-<<<<<<< HEAD
 from cts.watcher  import LogWatcher
-=======
-
->>>>>>> f6dcf47e
 
 class ScenarioComponent:
 

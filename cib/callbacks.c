--- conflicted
+++ resolved
@@ -792,17 +792,8 @@
 cib_process_command(xmlNode *request, xmlNode **reply,
 		    xmlNode **cib_diff, gboolean privileged)
 {
-<<<<<<< HEAD
-    gboolean status_op = FALSE;
-    gboolean send_r_notify = FALSE;
-    xmlNode *output   = NULL;
-    xmlNode *input    = NULL;
-
-    xmlNode *current_cib = NULL;
-=======
     xmlNode *input       = NULL;
     xmlNode *output      = NULL;
->>>>>>> b6528553
     xmlNode *result_cib  = NULL;
     xmlNode *current_cib = NULL;
 	
@@ -848,20 +839,12 @@
     } else if(cib_op_modifies(call_type) == FALSE) {
 	rc = cib_perform_op(op, call_options, cib_op_func(call_type), TRUE,
 			    section, request, input, FALSE, &config_changed,
-<<<<<<< HEAD
-			    current_cib, &result_cib, cib_diff, &output);
-=======
 			    current_cib, &result_cib, NULL, &output);
->>>>>>> b6528553
 
 	CRM_CHECK(result_cib == NULL, free_xml(result_cib));
 	goto done;
     }	
 
-    if(safe_str_eq(section, XML_CIB_TAG_STATUS)) {
-	    status_op = TRUE;
-    }
-    
     /* Handle a valid write action */
     global_update = crm_is_true(crm_element_value(request, F_CIB_GLOBAL_UPDATE));
     if(global_update) {
@@ -888,23 +871,11 @@
 	rc = cib_perform_op(op, call_options, cib_op_func(call_type), FALSE,
 			    section, request, input, manage_counters, &config_changed,
 			    current_cib, &result_cib, cib_diff, &output);
-<<<<<<< HEAD
-    }
-    
-    if(rc == cib_ok && *cib_diff == NULL) {
-	if(global_update) {
-	    *cib_diff = copy_xml(input);
-	} else {
-	    *cib_diff = diff_cib_object(current_cib, result_cib, FALSE);
-	}
-    }
-=======
 
 	if(manage_counters == FALSE) {
 	    *cib_diff = diff_cib_object(current_cib, result_cib, FALSE);
 	}
     }    
->>>>>>> b6528553
     
     if(rc == cib_ok) {
 	rc = activateCibXml(result_cib, config_changed, op);
@@ -930,41 +901,15 @@
     } else {
 	free_xml(result_cib);    
     }
-<<<<<<< HEAD
-
-=======
     
->>>>>>> b6528553
     if((call_options & cib_inhibit_notify) == 0) {
 	const char *call_id = crm_element_value(request, F_CIB_CALLID);
 	const char *client = crm_element_value(request, F_CIB_CLIENTNAME);
 
 #ifdef SUPPORT_PRENOTIFY
 	cib_post_notify(call_options, op, input, rc, the_cib);
-<<<<<<< HEAD
-	cib_diff_notify(call_options, client, call_id, op, input, rc, *cib_diff);
-    }
-
-    if(rc == cib_ok && safe_str_eq(CIB_OP_ERASE, op)) {
-	    send_r_notify = TRUE;
-
-    } else if(rc == cib_ok && safe_str_eq(CIB_OP_REPLACE, op)) {
-	if(section == NULL) {
-	    send_r_notify = TRUE;
-	    
-	} else if(status_op) {
-	    send_r_notify = TRUE;
-
-	} else if(safe_str_eq(section, XML_TAG_CIB)) {
-	    send_r_notify = TRUE;
-
-	} else if(safe_str_eq(section, XML_CIB_TAG_NODES)) {
-	    send_r_notify = TRUE;
-	}	
-=======
 #endif
 	cib_diff_notify(call_options, client, call_id, op, input, rc, *cib_diff);
->>>>>>> b6528553
     }
 
     if(send_r_notify) {

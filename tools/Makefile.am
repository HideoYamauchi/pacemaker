#
# heartbeat: Linux-HA heartbeat code
#
# Copyright (C) 2001 Michael Moerz
#
# This program is free software; you can redistribute it and/or
# modify it under the terms of the GNU General Public License
# as published by the Free Software Foundation; either version 2
# of the License, or (at your option) any later version.
# 
# This program is distributed in the hope that it will be useful,
# but WITHOUT ANY WARRANTY; without even the implied warranty of
# MERCHANTABILITY or FITNESS FOR A PARTICULAR PURPOSE.  See the
# GNU General Public License for more details.
# 
# You should have received a copy of the GNU General Public License
# along with this program; if not, write to the Free Software
# Foundation, Inc., 59 Temple Place - Suite 330, Boston, MA  02111-1307, USA.
#
MAINTAINERCLEANFILES    = Makefile.in ccdv

<<<<<<< HEAD
INCLUDES                = -I$(top_builddir)/include -I$(top_srcdir)/include \
			  -I$(top_builddir)/libltdl -I$(top_srcdir)/libltdl
=======
INCLUDES                = -I$(top_builddir)/include -I$(top_srcdir)/include   \
			  -I$(top_builddir)/linux-ha -I$(top_srcdir)/linux-ha \
			  -I$(top_builddir)/libltdl -I$(top_srcdir)/libltdl   \
			  -I$(AISPREFIX)/include/openais
>>>>>>> 385367eb

EXTRA_DIST		= ccdv.c attrd.h $(hanoarch_DATA) $(sbin_SCRIPTS)

apigid			= @HA_APIGID@
habindir		= @bindir@
halibdir		= $(libdir)/@HB_PKG@
hanoarchdir		= @HA_NOARCHDATAHBDIR@
gliblib			= @GLIBLIB@

halib_SCRIPTS		= haresources2cib.py
hanoarch_DATA		= utillib.sh README.hb_report
sbin_SCRIPTS		= hb_report ocf-tester

if CRM_BUILD
halib_PROGRAMS		= attrd pingd
sbin_PROGRAMS		= attrd_updater
endif

## SOURCES
ccdv: 	$(top_srcdir)/tools/ccdv.c
	gcc $(AM_CFLAGS) $(CFLAGS) -o ccdv $(top_srcdir)/tools/ccdv.c

# A little trick. Now ccdv can be auto-built but not auto-cleaned.
attrd_DEPENDENCIES	= ccdv
attrd_SOURCES		= attrd.c
attrd_LDADD		=  						\
		  -lhbclient						\
		  $(top_builddir)/lib/crm/common/libcrmcommon.la	\
		  $(top_builddir)/lib/crm/cib/libcib.la			\
		  $(GLIBLIB)						\
		  $(AISLIBS)						\
		  $(LIBRT)

pingd_SOURCES		= pingd.c
pingd_LDADD		=  						\
		  -lhbclient						\
		  $(top_builddir)/lib/crm/common/libcrmcommon.la	\
		  $(GLIBLIB)						\
		  $(AISLIBS)						\
		  $(LIBRT)

attrd_updater_SOURCES	= attrd_updater.c
attrd_updater_LDADD	=  						\
		  -lhbclient						\
		  $(top_builddir)/lib/crm/common/libcrmcommon.la	\
		  $(GLIBLIB)						\
		  $(AISLIBS)						\
		  $(LIBRT)

.PHONY: install-exec-hook<|MERGE_RESOLUTION|>--- conflicted
+++ resolved
@@ -19,15 +19,10 @@
 #
 MAINTAINERCLEANFILES    = Makefile.in ccdv
 
-<<<<<<< HEAD
-INCLUDES                = -I$(top_builddir)/include -I$(top_srcdir)/include \
-			  -I$(top_builddir)/libltdl -I$(top_srcdir)/libltdl
-=======
 INCLUDES                = -I$(top_builddir)/include -I$(top_srcdir)/include   \
 			  -I$(top_builddir)/linux-ha -I$(top_srcdir)/linux-ha \
 			  -I$(top_builddir)/libltdl -I$(top_srcdir)/libltdl   \
 			  -I$(AISPREFIX)/include/openais
->>>>>>> 385367eb
 
 EXTRA_DIST		= ccdv.c attrd.h $(hanoarch_DATA) $(sbin_SCRIPTS)
 
